--- conflicted
+++ resolved
@@ -1,680 +1,677 @@
-/*
- * Licensed to the Apache Software Foundation (ASF) under one or more
- * contributor license agreements.  See the NOTICE file distributed with
- * this work for additional information regarding copyright ownership.
- * The ASF licenses this file to You under the Apache License, Version 2.0
- * (the "License"); you may not use this file except in compliance with
- * the License.  You may obtain a copy of the License at
- *
- *    http://www.apache.org/licenses/LICENSE-2.0
- *
- * Unless required by applicable law or agreed to in writing, software
- * distributed under the License is distributed on an "AS IS" BASIS,
- * WITHOUT WARRANTIES OR CONDITIONS OF ANY KIND, either express or implied.
- * See the License for the specific language governing permissions and
- * limitations under the License.
- */
-package org.apache.spark.streaming.aliyun.logservice
-
-import com.aliyun.openservices.loghub.client.config.LogHubCursorPosition
-import org.apache.spark.SparkContext
-import org.apache.spark.annotation.Experimental
-<<<<<<< HEAD
-import org.apache.spark.api.java.{JavaRDD, JavaSparkContext}
-=======
->>>>>>> ca57328f
-import org.apache.spark.batch.aliyun.logservice.LoghubBatchRDD
-import org.apache.spark.rdd.RDD
-import org.apache.spark.storage.StorageLevel
-import org.apache.spark.streaming.StreamingContext
-import org.apache.spark.streaming.api.java.{JavaDStream, JavaReceiverInputDStream, JavaStreamingContext}
-import org.apache.spark.streaming.dstream.{DStream, ReceiverInputDStream}
-
-/**
- * Various utility classes for working with Aliyun LogService.
- */
-object LoghubUtils {
-  /**
-   *{{{
-   *   val loghubProject = "sample-project"
-   *   val logStream = "sample-logstore"
-   *   val loghubGroupName = "sample-group"
-   *   val endpoint = "cn-hangzhou-intranet.sls.aliyuncs.com"
-   *   val accessKeyId = "kj7aY*******UYx6"
-   *   val accessKeySecret = "AiNMAlxz*************1PxaPaL8t"
-   *   val batchInterval = Milliseconds(5 * 1000)
-   *
-   *   val conf = new SparkConf().setAppName("Test Loghub")
-   *   val ssc = new StreamingContext(conf, batchInterval)
-   *   val loghubStream = LoghubUtils.createStream(
-   *     ssc,
-   *     loghubProject,
-   *     logStream,
-   *     loghubGroupName,
-   *     endpoint,
-   *     accessKeyId,
-   *     accessKeySecret,
-   *     StorageLevel.MEMORY_AND_DISK)
-   *
-   *}}}
-   * @param ssc StreamingContext.
-   * @param logServiceProject The name of `LogService` project.
-   * @param logStoreName The name of logStore.
-   * @param loghubConsumerGroupName The group name of loghub consumer.
-    *       All consumer process which has the same group name will consumer
-    *       specific logStore together.
-   * @param loghubEndpoint The endpoint of loghub.
-   * @param accessKeyId The Aliyun Access Key Id.
-   * @param accessKeySecret The Aliyun Access Key Secret.
-   * @param storageLevel Storage level to use for storing the received objects.
-   * @return
-   */
-  def createStream(
-      ssc: StreamingContext,
-      logServiceProject: String,
-      logStoreName: String,
-      loghubConsumerGroupName: String,
-      loghubEndpoint: String,
-      accessKeyId: String,
-      accessKeySecret: String,
-      storageLevel: StorageLevel): ReceiverInputDStream[Array[Byte]] = {
-    ssc.withNamedScope("loghub stream") {
-      // Implicitly, we use applicationId to be the base name of loghub instance.
-      val appId = ssc.sc.applicationId
-      new LoghubInputDStream(
-        ssc,
-        logServiceProject,
-        logStoreName,
-        loghubConsumerGroupName,
-        appId,
-        loghubEndpoint,
-        accessKeyId,
-        accessKeySecret,
-        storageLevel)
-    }
-  }
-
-  def createStream(
-      ssc: StreamingContext,
-      logServiceProject: String,
-      logStoreName: String,
-      loghubConsumerGroupName: String,
-      storageLevel: StorageLevel): ReceiverInputDStream[Array[Byte]] = {
-    ssc.withNamedScope("loghub stream") {
-      // Implicitly, we use applicationId to be the base name of loghub instance.
-      val appId = ssc.sc.applicationId
-      new LoghubInputDStream(
-        ssc,
-        logServiceProject,
-        logStoreName,
-        loghubConsumerGroupName,
-        appId,
-        null,
-        null,
-        null,
-        storageLevel)
-    }
-  }
-
-  /**
-   * Create loghub [[DStream]].
-   *{{{
-   *   val loghubProject = "sample-project"
-   *   val logStream = "sample-logstore"
-   *   val loghubGroupName = "sample-group"
-   *   val endpoint = "cn-hangzhou-intranet.sls.aliyuncs.com"
-   *   val accessKeyId = "kj7aY*******UYx6"
-   *   val accessKeySecret = "AiNMAlxz*************1PxaPaL8t"
-   *   val numReceivers = 2
-   *   val batchInterval = Milliseconds(5 * 1000)
-   *
-   *   val conf = new SparkConf().setAppName("Test Loghub")
-   *   val ssc = new StreamingContext(conf, batchInterval)
-   *   val loghubStream = LoghubUtils.createStream(
-   *     ssc,
-   *     loghubProject,
-   *     logStream,
-   *     loghubGroupName,
-   *     endpoint,
-   *     numReceivers,
-   *     accessKeyId,
-   *     accessKeySecret,
-   *     StorageLevel.MEMORY_AND_DISK)
-   *
-   *}}}
-   * @param ssc StreamingContext.
-   * @param logServiceProject The name of `LogService` project.
-   * @param logStoreName The name of logStore.
-   * @param loghubConsumerGroupName The group name of loghub consumer.
-   *        All consumer process which has the same group name will consumer
-   *        specific logStore together.
-   * @param loghubEndpoint The endpoint of loghub.
-   * @param numReceivers The number of receivers.
-   * @param accessKeyId The Aliyun Access Key Id.
-   * @param accessKeySecret The Aliyun Access Key Secret.
-   * @param storageLevel Storage level to use for storing the received objects.
-   * @return
-   */
-  def createStream(
-      ssc: StreamingContext,
-      logServiceProject: String,
-      logStoreName: String,
-      loghubConsumerGroupName: String,
-      loghubEndpoint: String,
-      numReceivers: Int,
-      accessKeyId: String,
-      accessKeySecret: String,
-      storageLevel: StorageLevel): DStream[Array[Byte]] = {
-    ssc.withNamedScope("loghub stream") {
-      // Implicitly, we use applicationId to be the base name of loghub instance.
-      val appId = ssc.sc.applicationId
-      ssc.union(Array.tabulate(numReceivers)(e => e).map(t =>
-        new LoghubInputDStream(
-          ssc,
-          logServiceProject,
-          logStoreName,
-          loghubConsumerGroupName,
-          appId,
-          loghubEndpoint,
-          accessKeyId,
-          accessKeySecret,
-          storageLevel)
-      ))
-    }
-  }
-
-  def createStream(
-      ssc: StreamingContext,
-      logServiceProject: String,
-      logStoreName: String,
-      loghubConsumerGroupName: String,
-      numReceivers: Int,
-      storageLevel: StorageLevel): DStream[Array[Byte]] = {
-    ssc.withNamedScope("loghub stream") {
-      // Implicitly, we use applicationId to be the base name of loghub instance.
-      val appId = ssc.sc.applicationId
-      ssc.union(Array.tabulate(numReceivers)(e => e).map(t =>
-        new LoghubInputDStream(
-          ssc,
-          logServiceProject,
-          logStoreName,
-          loghubConsumerGroupName,
-          appId,
-          null,
-          null,
-          null,
-          storageLevel)
-      ))
-    }
-  }
-
-  /**
-   * Create loghub [[DStream]].
-   * @param ssc StreamingContext.
-   * @param logServiceProject The name of `LogService` project.
-   * @param logStoreName The name of logStore.
-   * @param loghubConsumerGroupName The group name of loghub consumer. All
-   *        consumer process which has the same group name will consumer
-   *        specific logStore together.
-   * @param loghubEndpoint The endpoint of loghub.
-   * @param accessKeyId The Aliyun Access Key Id.
-   * @param accessKeySecret The Aliyun Access Key Secret.
-   * @param storageLevel Storage level to use for storing the received objects.
-   * @param cursorPosition Set user defined cursor type.
-   * @param mLoghubCursorStartTime Set user defined cursor position (Unix Timestamp).
-   * @param forceSpecial Whether to force to set consume position as the
-   *        `mLoghubCursorStartTime`.
-   * @return
-   */
-  def createStream(
-      ssc: StreamingContext,
-      logServiceProject: String,
-      logStoreName: String,
-      loghubConsumerGroupName: String,
-      loghubEndpoint: String,
-      accessKeyId: String,
-      accessKeySecret: String,
-      storageLevel: StorageLevel,
-      cursorPosition: LogHubCursorPosition,
-      mLoghubCursorStartTime: Int,
-      forceSpecial: Boolean): ReceiverInputDStream[Array[Byte]] = {
-    ssc.withNamedScope("loghub stream") {
-      // Implicitly, we use applicationId to be the base name of loghub instance.
-      val appId = ssc.sc.applicationId
-      new LoghubInputDStream(
-        ssc,
-        logServiceProject,
-        logStoreName,
-        loghubConsumerGroupName,
-        appId,
-        loghubEndpoint,
-        accessKeyId,
-        accessKeySecret,
-        storageLevel,
-        cursorPosition,
-        mLoghubCursorStartTime,
-        forceSpecial)
-    }
-  }
-
-  def createStream(
-      ssc: StreamingContext,
-      logServiceProject: String,
-      logStoreName: String,
-      loghubConsumerGroupName: String,
-      storageLevel: StorageLevel,
-      cursorPosition: LogHubCursorPosition,
-      mLoghubCursorStartTime: Int,
-      forceSpecial: Boolean): ReceiverInputDStream[Array[Byte]] = {
-    ssc.withNamedScope("loghub stream") {
-      // Implicitly, we use applicationId to be the base name of loghub instance.
-      val appId = ssc.sc.applicationId
-      new LoghubInputDStream(
-        ssc,
-        logServiceProject,
-        logStoreName,
-        loghubConsumerGroupName,
-        appId,
-        null,
-        null,
-        null,
-        storageLevel,
-        cursorPosition,
-        mLoghubCursorStartTime,
-        forceSpecial)
-    }
-  }
-
-  /**
-   * Create loghub [[DStream]].
-   * @param ssc StreamingContext.
-   * @param logServiceProject The name of `LogService` project.
-   * @param logStoreName The name of logStore.
-   * @param loghubConsumerGroupName The group name of loghub consumer. All
-   *        consumer process which has the same group name will consumer
-   *        specific logStore together.
-   * @param loghubEndpoint The endpoint of loghub.
-   * @param numReceivers The number of receivers.
-   * @param accessKeyId The Aliyun Access Key Id.
-   * @param accessKeySecret The Aliyun Access Key Secret.
-   * @param storageLevel Storage level to use for storing the received objects.
-   * @param cursorPosition Set user defined cursor type.
-   * @param mLoghubCursorStartTime Set user defined cursor position (Unix Timestamp).
-   * @param forceSpecial Whether to force to set consume position as the
-   *                     `mLoghubCursorStartTime`.
-   * @return
-   */
-  def createStream(
-      ssc: StreamingContext,
-      logServiceProject: String,
-      logStoreName: String,
-      loghubConsumerGroupName: String,
-      loghubEndpoint: String,
-      numReceivers: Int,
-      accessKeyId: String,
-      accessKeySecret: String,
-      storageLevel: StorageLevel,
-      cursorPosition: LogHubCursorPosition,
-      mLoghubCursorStartTime: Int,
-      forceSpecial: Boolean): DStream[Array[Byte]] = {
-    ssc.withNamedScope("loghub stream") {
-      // Implicitly, we use applicationId to be the base name of loghub instance.
-      val appId = ssc.sc.applicationId
-      ssc.union(Array.tabulate(numReceivers)(e => e).map(t =>
-        new LoghubInputDStream(
-          ssc,
-          logServiceProject,
-          logStoreName,
-          loghubConsumerGroupName,
-          appId,
-          loghubEndpoint,
-          accessKeyId,
-          accessKeySecret,
-          storageLevel,
-          cursorPosition,
-          mLoghubCursorStartTime,
-          forceSpecial)
-      ))
-    }
-  }
-
-  def createStream(
-      ssc: StreamingContext,
-      logServiceProject: String,
-      logStoreName: String,
-      loghubConsumerGroupName: String,
-      numReceivers: Int,
-      storageLevel: StorageLevel,
-      cursorPosition: LogHubCursorPosition,
-      mLoghubCursorStartTime: Int,
-      forceSpecial: Boolean): DStream[Array[Byte]] = {
-    ssc.withNamedScope("loghub stream") {
-      // Implicitly, we use applicationId to be the base name of loghub instance.
-      val appId = ssc.sc.applicationId
-      ssc.union(Array.tabulate(numReceivers)(e => e).map(t =>
-        new LoghubInputDStream(
-          ssc,
-          logServiceProject,
-          logStoreName,
-          loghubConsumerGroupName,
-          appId,
-          null,
-          null,
-          null,
-          storageLevel,
-          cursorPosition,
-          mLoghubCursorStartTime,
-          forceSpecial)
-      ))
-    }
-  }
-
-  def createStream(
-      jssc: JavaStreamingContext,
-      logServiceProject: String,
-      logStoreName: String,
-      loghubConsumerGroupName: String,
-      loghubEndpoint: String,
-      accessKeyId: String,
-      accessKeySecret: String,
-      storageLevel: StorageLevel): JavaReceiverInputDStream[Array[Byte]] = {
-    createStream(jssc.ssc, logServiceProject, logStoreName,
-      loghubConsumerGroupName, loghubEndpoint, accessKeyId, accessKeySecret,
-      storageLevel)
-  }
-
-  def createStream(
-      jssc: JavaStreamingContext,
-      logServiceProject: String,
-      logStoreName: String,
-      loghubConsumerGroupName: String,
-      storageLevel: StorageLevel): JavaReceiverInputDStream[Array[Byte]] = {
-    createStream(jssc.ssc, logServiceProject, logStoreName,
-      loghubConsumerGroupName, storageLevel)
-  }
-
-  def createStream(
-      jssc: JavaStreamingContext,
-      logServiceProject: String,
-      logStoreName: String,
-      loghubConsumerGroupName: String,
-      loghubEndpoint: String,
-      numReceivers: Int,
-      accessKeyId: String,
-      accessKeySecret: String,
-      storageLevel: StorageLevel): JavaDStream[Array[Byte]] = {
-    createStream(jssc.ssc, logServiceProject, logStoreName,
-      loghubConsumerGroupName, loghubEndpoint, numReceivers, accessKeyId,
-      accessKeySecret, storageLevel)
-  }
-
-  def createStream(
-      jssc: JavaStreamingContext,
-      logServiceProject: String,
-      logStoreName: String,
-      loghubConsumerGroupName: String,
-      numReceivers: Int,
-      storageLevel: StorageLevel): JavaDStream[Array[Byte]] = {
-    createStream(jssc.ssc, logServiceProject, logStoreName,
-      loghubConsumerGroupName, numReceivers, storageLevel)
-  }
-
-  def createStream(
-      jssc: JavaStreamingContext,
-      logServiceProject: String,
-      logStoreName: String,
-      loghubConsumerGroupName: String,
-      loghubEndpoint: String,
-      accessKeyId: String,
-      accessKeySecret: String,
-      storageLevel: StorageLevel,
-      cursorPosition: LogHubCursorPosition,
-      mLoghubCursorStartTime: Int,
-      forceSpecial: Boolean): JavaDStream[Array[Byte]] = {
-    createStream(jssc.ssc, logServiceProject, logStoreName,
-      loghubConsumerGroupName, loghubEndpoint, accessKeyId, accessKeySecret,
-      storageLevel, cursorPosition, mLoghubCursorStartTime, forceSpecial)
-  }
-
-  def createStream(
-      jssc: JavaStreamingContext,
-      logServiceProject: String,
-      logStoreName: String,
-      loghubConsumerGroupName: String,
-      storageLevel: StorageLevel,
-      cursorPosition: LogHubCursorPosition,
-      mLoghubCursorStartTime: Int,
-      forceSpecial: Boolean): JavaDStream[Array[Byte]] = {
-    createStream(jssc.ssc, logServiceProject, logStoreName,
-      loghubConsumerGroupName, storageLevel, cursorPosition, mLoghubCursorStartTime,
-      forceSpecial)
-  }
-
-  def createStream(
-      jssc: JavaStreamingContext,
-      logServiceProject: String,
-      logStoreName: String,
-      loghubConsumerGroupName: String,
-      loghubEndpoint: String,
-      numReceivers: Int,
-      accessKeyId: String,
-      accessKeySecret: String,
-      storageLevel: StorageLevel,
-      cursorPosition: LogHubCursorPosition,
-      mLoghubCursorStartTime: Int,
-      forceSpecial: Boolean): JavaDStream[Array[Byte]] = {
-    createStream(jssc.ssc, logServiceProject, logStoreName, loghubConsumerGroupName,
-      loghubEndpoint, numReceivers, accessKeyId, accessKeySecret, storageLevel,
-      cursorPosition, mLoghubCursorStartTime, forceSpecial)
-  }
-
-  def createStream(
-      jssc: JavaStreamingContext,
-      logServiceProject: String,
-      logStoreName: String,
-      loghubConsumerGroupName: String,
-      numReceivers: Int,
-      storageLevel: StorageLevel,
-      cursorPosition: LogHubCursorPosition,
-      mLoghubCursorStartTime: Int,
-      forceSpecial: Boolean): JavaDStream[Array[Byte]] = {
-    createStream(jssc.ssc, logServiceProject, logStoreName, loghubConsumerGroupName,
-      numReceivers, storageLevel, cursorPosition, mLoghubCursorStartTime, forceSpecial)
-  }
-
-  @Experimental
-  def createDirectStream(
-      ssc: StreamingContext,
-      project: String,
-      logStore: String,
-      mConsumerGroup: String,
-      accessKeyId: String,
-      accessKeySecret: String,
-      endpoint: String,
-      zkParams: Map[String, String],
-      mode: LogHubCursorPosition,
-      cursorStartTime: Long = -1L): DStream[String] = {
-    new DirectLoghubInputDStream(ssc, project, logStore, mConsumerGroup, accessKeyId,
-      accessKeySecret, endpoint, zkParams, mode, cursorStartTime)
-  }
-
-  /**
-    * for batch rdd
-    */
-  def createRDD(
-      sc:SparkContext,
-      project: String,
-      logStore: String,
-      accessId: String,
-      accessKey: String,
-      endpoint: String,
-      startTime: Long,
-      endTime: Long = -1,
-      parallelismInShard: Int = 1) : RDD[String] = {
-    new LoghubBatchRDD(sc, project, logStore, accessId, accessKey, endpoint, startTime, endTime = endTime,
-      parallelismInShard = parallelismInShard)
-  }
-}
-
-class LoghubUtilsHelper {
-
-  def createStream(
-      jssc: JavaStreamingContext,
-      logServiceProject: String,
-      logStoreName: String,
-      loghubConsumerGroupName: String,
-      loghubEndpoint: String,
-      accessKeyId: String,
-      accessKeySecret: String,
-      storageLevel: StorageLevel): JavaReceiverInputDStream[Array[Byte]] = {
-    LoghubUtils.createStream(jssc, logServiceProject, logStoreName,
-      loghubConsumerGroupName, loghubEndpoint, accessKeyId, accessKeySecret,
-      storageLevel)
-  }
-
-  def createStream(
-      jssc: JavaStreamingContext,
-      logServiceProject: String,
-      logStoreName: String,
-      loghubConsumerGroupName: String,
-      storageLevel: StorageLevel): JavaReceiverInputDStream[Array[Byte]] = {
-    LoghubUtils.createStream(jssc, logServiceProject, logStoreName,
-      loghubConsumerGroupName, storageLevel)
-  }
-
-  def createStream(
-      jssc: JavaStreamingContext,
-      logServiceProject: String,
-      logStoreName: String,
-      loghubConsumerGroupName: String,
-      loghubEndpoint: String,
-      numReceivers: Int,
-      accessKeyId: String,
-      accessKeySecret: String,
-      storageLevel: StorageLevel): JavaDStream[Array[Byte]] = {
-    LoghubUtils.createStream(jssc, logServiceProject, logStoreName,
-      loghubConsumerGroupName, loghubEndpoint, numReceivers, accessKeyId,
-      accessKeySecret, storageLevel)
-  }
-
-  def createStream(
-      jssc: JavaStreamingContext,
-      logServiceProject: String,
-      logStoreName: String,
-      loghubConsumerGroupName: String,
-      numReceivers: Int,
-      storageLevel: StorageLevel): JavaDStream[Array[Byte]] = {
-    LoghubUtils.createStream(jssc, logServiceProject, logStoreName,
-      loghubConsumerGroupName, numReceivers, storageLevel)
-  }
-
-  def createStream(
-      jssc: JavaStreamingContext,
-      logServiceProject: String,
-      logStoreName: String,
-      loghubConsumerGroupName: String,
-      loghubEndpoint: String,
-      accessKeyId: String,
-      accessKeySecret: String,
-      storageLevel: StorageLevel,
-      cursorPosition: String,
-      mLoghubCursorStartTime: Int,
-      forceSpecial: Boolean): JavaDStream[Array[Byte]] = {
-    val cursor = cursorPosition match {
-      case "BEGIN_CURSOR" => LogHubCursorPosition.BEGIN_CURSOR
-      case "END_CURSOR" => LogHubCursorPosition.END_CURSOR
-      case "SPECIAL_TIMER_CURSOR" => LogHubCursorPosition.SPECIAL_TIMER_CURSOR
-      case e: String => throw new IllegalArgumentException(s"Unknown LogHubCursorPosition $e")
-    }
-    LoghubUtils.createStream(jssc.ssc, logServiceProject, logStoreName,
-      loghubConsumerGroupName, loghubEndpoint, accessKeyId, accessKeySecret,
-      storageLevel, cursor, mLoghubCursorStartTime, forceSpecial)
-  }
-
-  def createStream(
-      jssc: JavaStreamingContext,
-      logServiceProject: String,
-      logStoreName: String,
-      loghubConsumerGroupName: String,
-      storageLevel: StorageLevel,
-      cursorPosition: String,
-      mLoghubCursorStartTime: Int,
-      forceSpecial: Boolean): JavaDStream[Array[Byte]] = {
-    val cursor = cursorPosition match {
-      case "BEGIN_CURSOR" => LogHubCursorPosition.BEGIN_CURSOR
-      case "END_CURSOR" => LogHubCursorPosition.END_CURSOR
-      case "SPECIAL_TIMER_CURSOR" => LogHubCursorPosition.SPECIAL_TIMER_CURSOR
-      case e: String => throw new IllegalArgumentException(s"Unknown LogHubCursorPosition $e")
-    }
-    LoghubUtils.createStream(jssc.ssc, logServiceProject, logStoreName,
-      loghubConsumerGroupName, storageLevel, cursor, mLoghubCursorStartTime,
-      forceSpecial)
-  }
-
-  def createStream(
-      jssc: JavaStreamingContext,
-      logServiceProject: String,
-      logStoreName: String,
-      loghubConsumerGroupName: String,
-      loghubEndpoint: String,
-      numReceivers: Int,
-      accessKeyId: String,
-      accessKeySecret: String,
-      storageLevel: StorageLevel,
-      cursorPosition: String,
-      mLoghubCursorStartTime: Int,
-      forceSpecial: Boolean): JavaDStream[Array[Byte]] = {
-    val cursor = cursorPosition match {
-      case "BEGIN_CURSOR" => LogHubCursorPosition.BEGIN_CURSOR
-      case "END_CURSOR" => LogHubCursorPosition.END_CURSOR
-      case "SPECIAL_TIMER_CURSOR" => LogHubCursorPosition.SPECIAL_TIMER_CURSOR
-      case e: String => throw new IllegalArgumentException(s"Unknown LogHubCursorPosition $e")
-    }
-    LoghubUtils.createStream(jssc.ssc, logServiceProject, logStoreName, loghubConsumerGroupName,
-      loghubEndpoint, numReceivers, accessKeyId, accessKeySecret, storageLevel,
-      cursor, mLoghubCursorStartTime, forceSpecial)
-  }
-
-  def createStream(
-      jssc: JavaStreamingContext,
-      logServiceProject: String,
-      logStoreName: String,
-      loghubConsumerGroupName: String,
-      numReceivers: Int,
-      storageLevel: StorageLevel,
-      cursorPosition: String,
-      mLoghubCursorStartTime: Int,
-      forceSpecial: Boolean): JavaDStream[Array[Byte]] = {
-    val cursor = cursorPosition match {
-      case "BEGIN_CURSOR" => LogHubCursorPosition.BEGIN_CURSOR
-      case "END_CURSOR" => LogHubCursorPosition.END_CURSOR
-      case "SPECIAL_TIMER_CURSOR" => LogHubCursorPosition.SPECIAL_TIMER_CURSOR
-      case e: String => throw new IllegalArgumentException(s"Unknown LogHubCursorPosition $e")
-    }
-    LoghubUtils.createStream(jssc.ssc, logServiceProject, logStoreName, loghubConsumerGroupName,
-      numReceivers, storageLevel, cursor, mLoghubCursorStartTime, forceSpecial)
-  }
-
-  def createRDD(
-      jsc:JavaSparkContext,
-      project: String,
-      logStore: String,
-      accessId: String,
-      accessKey: String,
-      endpoint: String,
-      startTime: Long,
-      endTime: Long) : JavaRDD[String] = {
-    LoghubUtils.createRDD(jsc.sc, project, logStore, accessId, accessKey, endpoint, startTime, endTime)
-  }
-
-  def createRDD(
-      jsc:JavaSparkContext,
-      project: String,
-      logStore: String,
-      accessId: String,
-      accessKey: String,
-      endpoint: String,
-      startTime: Long) : JavaRDD[String] = {
-    LoghubUtils.createRDD(jsc.sc, project, logStore, accessId, accessKey, endpoint, startTime)
-  }
-}
+/*
+ * Licensed to the Apache Software Foundation (ASF) under one or more
+ * contributor license agreements.  See the NOTICE file distributed with
+ * this work for additional information regarding copyright ownership.
+ * The ASF licenses this file to You under the Apache License, Version 2.0
+ * (the "License"); you may not use this file except in compliance with
+ * the License.  You may obtain a copy of the License at
+ *
+ *    http://www.apache.org/licenses/LICENSE-2.0
+ *
+ * Unless required by applicable law or agreed to in writing, software
+ * distributed under the License is distributed on an "AS IS" BASIS,
+ * WITHOUT WARRANTIES OR CONDITIONS OF ANY KIND, either express or implied.
+ * See the License for the specific language governing permissions and
+ * limitations under the License.
+ */
+package org.apache.spark.streaming.aliyun.logservice
+
+import com.aliyun.openservices.loghub.client.config.LogHubCursorPosition
+import org.apache.spark.SparkContext
+import org.apache.spark.annotation.Experimental
+import org.apache.spark.api.java.{JavaRDD, JavaSparkContext}
+import org.apache.spark.batch.aliyun.logservice.LoghubBatchRDD
+import org.apache.spark.rdd.RDD
+import org.apache.spark.storage.StorageLevel
+import org.apache.spark.streaming.StreamingContext
+import org.apache.spark.streaming.api.java.{JavaDStream, JavaReceiverInputDStream, JavaStreamingContext}
+import org.apache.spark.streaming.dstream.{DStream, ReceiverInputDStream}
+
+/**
+ * Various utility classes for working with Aliyun LogService.
+ */
+object LoghubUtils {
+  /**
+   *{{{
+   *   val loghubProject = "sample-project"
+   *   val logStream = "sample-logstore"
+   *   val loghubGroupName = "sample-group"
+   *   val endpoint = "cn-hangzhou-intranet.sls.aliyuncs.com"
+   *   val accessKeyId = "kj7aY*******UYx6"
+   *   val accessKeySecret = "AiNMAlxz*************1PxaPaL8t"
+   *   val batchInterval = Milliseconds(5 * 1000)
+   *
+   *   val conf = new SparkConf().setAppName("Test Loghub")
+   *   val ssc = new StreamingContext(conf, batchInterval)
+   *   val loghubStream = LoghubUtils.createStream(
+   *     ssc,
+   *     loghubProject,
+   *     logStream,
+   *     loghubGroupName,
+   *     endpoint,
+   *     accessKeyId,
+   *     accessKeySecret,
+   *     StorageLevel.MEMORY_AND_DISK)
+   *
+   *}}}
+   * @param ssc StreamingContext.
+   * @param logServiceProject The name of `LogService` project.
+   * @param logStoreName The name of logStore.
+   * @param loghubConsumerGroupName The group name of loghub consumer.
+    *       All consumer process which has the same group name will consumer
+    *       specific logStore together.
+   * @param loghubEndpoint The endpoint of loghub.
+   * @param accessKeyId The Aliyun Access Key Id.
+   * @param accessKeySecret The Aliyun Access Key Secret.
+   * @param storageLevel Storage level to use for storing the received objects.
+   * @return
+   */
+  def createStream(
+      ssc: StreamingContext,
+      logServiceProject: String,
+      logStoreName: String,
+      loghubConsumerGroupName: String,
+      loghubEndpoint: String,
+      accessKeyId: String,
+      accessKeySecret: String,
+      storageLevel: StorageLevel): ReceiverInputDStream[Array[Byte]] = {
+    ssc.withNamedScope("loghub stream") {
+      // Implicitly, we use applicationId to be the base name of loghub instance.
+      val appId = ssc.sc.applicationId
+      new LoghubInputDStream(
+        ssc,
+        logServiceProject,
+        logStoreName,
+        loghubConsumerGroupName,
+        appId,
+        loghubEndpoint,
+        accessKeyId,
+        accessKeySecret,
+        storageLevel)
+    }
+  }
+
+  def createStream(
+      ssc: StreamingContext,
+      logServiceProject: String,
+      logStoreName: String,
+      loghubConsumerGroupName: String,
+      storageLevel: StorageLevel): ReceiverInputDStream[Array[Byte]] = {
+    ssc.withNamedScope("loghub stream") {
+      // Implicitly, we use applicationId to be the base name of loghub instance.
+      val appId = ssc.sc.applicationId
+      new LoghubInputDStream(
+        ssc,
+        logServiceProject,
+        logStoreName,
+        loghubConsumerGroupName,
+        appId,
+        null,
+        null,
+        null,
+        storageLevel)
+    }
+  }
+
+  /**
+   * Create loghub [[DStream]].
+   *{{{
+   *   val loghubProject = "sample-project"
+   *   val logStream = "sample-logstore"
+   *   val loghubGroupName = "sample-group"
+   *   val endpoint = "cn-hangzhou-intranet.sls.aliyuncs.com"
+   *   val accessKeyId = "kj7aY*******UYx6"
+   *   val accessKeySecret = "AiNMAlxz*************1PxaPaL8t"
+   *   val numReceivers = 2
+   *   val batchInterval = Milliseconds(5 * 1000)
+   *
+   *   val conf = new SparkConf().setAppName("Test Loghub")
+   *   val ssc = new StreamingContext(conf, batchInterval)
+   *   val loghubStream = LoghubUtils.createStream(
+   *     ssc,
+   *     loghubProject,
+   *     logStream,
+   *     loghubGroupName,
+   *     endpoint,
+   *     numReceivers,
+   *     accessKeyId,
+   *     accessKeySecret,
+   *     StorageLevel.MEMORY_AND_DISK)
+   *
+   *}}}
+   * @param ssc StreamingContext.
+   * @param logServiceProject The name of `LogService` project.
+   * @param logStoreName The name of logStore.
+   * @param loghubConsumerGroupName The group name of loghub consumer.
+   *        All consumer process which has the same group name will consumer
+   *        specific logStore together.
+   * @param loghubEndpoint The endpoint of loghub.
+   * @param numReceivers The number of receivers.
+   * @param accessKeyId The Aliyun Access Key Id.
+   * @param accessKeySecret The Aliyun Access Key Secret.
+   * @param storageLevel Storage level to use for storing the received objects.
+   * @return
+   */
+  def createStream(
+      ssc: StreamingContext,
+      logServiceProject: String,
+      logStoreName: String,
+      loghubConsumerGroupName: String,
+      loghubEndpoint: String,
+      numReceivers: Int,
+      accessKeyId: String,
+      accessKeySecret: String,
+      storageLevel: StorageLevel): DStream[Array[Byte]] = {
+    ssc.withNamedScope("loghub stream") {
+      // Implicitly, we use applicationId to be the base name of loghub instance.
+      val appId = ssc.sc.applicationId
+      ssc.union(Array.tabulate(numReceivers)(e => e).map(t =>
+        new LoghubInputDStream(
+          ssc,
+          logServiceProject,
+          logStoreName,
+          loghubConsumerGroupName,
+          appId,
+          loghubEndpoint,
+          accessKeyId,
+          accessKeySecret,
+          storageLevel)
+      ))
+    }
+  }
+
+  def createStream(
+      ssc: StreamingContext,
+      logServiceProject: String,
+      logStoreName: String,
+      loghubConsumerGroupName: String,
+      numReceivers: Int,
+      storageLevel: StorageLevel): DStream[Array[Byte]] = {
+    ssc.withNamedScope("loghub stream") {
+      // Implicitly, we use applicationId to be the base name of loghub instance.
+      val appId = ssc.sc.applicationId
+      ssc.union(Array.tabulate(numReceivers)(e => e).map(t =>
+        new LoghubInputDStream(
+          ssc,
+          logServiceProject,
+          logStoreName,
+          loghubConsumerGroupName,
+          appId,
+          null,
+          null,
+          null,
+          storageLevel)
+      ))
+    }
+  }
+
+  /**
+   * Create loghub [[DStream]].
+   * @param ssc StreamingContext.
+   * @param logServiceProject The name of `LogService` project.
+   * @param logStoreName The name of logStore.
+   * @param loghubConsumerGroupName The group name of loghub consumer. All
+   *        consumer process which has the same group name will consumer
+   *        specific logStore together.
+   * @param loghubEndpoint The endpoint of loghub.
+   * @param accessKeyId The Aliyun Access Key Id.
+   * @param accessKeySecret The Aliyun Access Key Secret.
+   * @param storageLevel Storage level to use for storing the received objects.
+   * @param cursorPosition Set user defined cursor type.
+   * @param mLoghubCursorStartTime Set user defined cursor position (Unix Timestamp).
+   * @param forceSpecial Whether to force to set consume position as the
+   *        `mLoghubCursorStartTime`.
+   * @return
+   */
+  def createStream(
+      ssc: StreamingContext,
+      logServiceProject: String,
+      logStoreName: String,
+      loghubConsumerGroupName: String,
+      loghubEndpoint: String,
+      accessKeyId: String,
+      accessKeySecret: String,
+      storageLevel: StorageLevel,
+      cursorPosition: LogHubCursorPosition,
+      mLoghubCursorStartTime: Int,
+      forceSpecial: Boolean): ReceiverInputDStream[Array[Byte]] = {
+    ssc.withNamedScope("loghub stream") {
+      // Implicitly, we use applicationId to be the base name of loghub instance.
+      val appId = ssc.sc.applicationId
+      new LoghubInputDStream(
+        ssc,
+        logServiceProject,
+        logStoreName,
+        loghubConsumerGroupName,
+        appId,
+        loghubEndpoint,
+        accessKeyId,
+        accessKeySecret,
+        storageLevel,
+        cursorPosition,
+        mLoghubCursorStartTime,
+        forceSpecial)
+    }
+  }
+
+  def createStream(
+      ssc: StreamingContext,
+      logServiceProject: String,
+      logStoreName: String,
+      loghubConsumerGroupName: String,
+      storageLevel: StorageLevel,
+      cursorPosition: LogHubCursorPosition,
+      mLoghubCursorStartTime: Int,
+      forceSpecial: Boolean): ReceiverInputDStream[Array[Byte]] = {
+    ssc.withNamedScope("loghub stream") {
+      // Implicitly, we use applicationId to be the base name of loghub instance.
+      val appId = ssc.sc.applicationId
+      new LoghubInputDStream(
+        ssc,
+        logServiceProject,
+        logStoreName,
+        loghubConsumerGroupName,
+        appId,
+        null,
+        null,
+        null,
+        storageLevel,
+        cursorPosition,
+        mLoghubCursorStartTime,
+        forceSpecial)
+    }
+  }
+
+  /**
+   * Create loghub [[DStream]].
+   * @param ssc StreamingContext.
+   * @param logServiceProject The name of `LogService` project.
+   * @param logStoreName The name of logStore.
+   * @param loghubConsumerGroupName The group name of loghub consumer. All
+   *        consumer process which has the same group name will consumer
+   *        specific logStore together.
+   * @param loghubEndpoint The endpoint of loghub.
+   * @param numReceivers The number of receivers.
+   * @param accessKeyId The Aliyun Access Key Id.
+   * @param accessKeySecret The Aliyun Access Key Secret.
+   * @param storageLevel Storage level to use for storing the received objects.
+   * @param cursorPosition Set user defined cursor type.
+   * @param mLoghubCursorStartTime Set user defined cursor position (Unix Timestamp).
+   * @param forceSpecial Whether to force to set consume position as the
+   *                     `mLoghubCursorStartTime`.
+   * @return
+   */
+  def createStream(
+      ssc: StreamingContext,
+      logServiceProject: String,
+      logStoreName: String,
+      loghubConsumerGroupName: String,
+      loghubEndpoint: String,
+      numReceivers: Int,
+      accessKeyId: String,
+      accessKeySecret: String,
+      storageLevel: StorageLevel,
+      cursorPosition: LogHubCursorPosition,
+      mLoghubCursorStartTime: Int,
+      forceSpecial: Boolean): DStream[Array[Byte]] = {
+    ssc.withNamedScope("loghub stream") {
+      // Implicitly, we use applicationId to be the base name of loghub instance.
+      val appId = ssc.sc.applicationId
+      ssc.union(Array.tabulate(numReceivers)(e => e).map(t =>
+        new LoghubInputDStream(
+          ssc,
+          logServiceProject,
+          logStoreName,
+          loghubConsumerGroupName,
+          appId,
+          loghubEndpoint,
+          accessKeyId,
+          accessKeySecret,
+          storageLevel,
+          cursorPosition,
+          mLoghubCursorStartTime,
+          forceSpecial)
+      ))
+    }
+  }
+
+  def createStream(
+      ssc: StreamingContext,
+      logServiceProject: String,
+      logStoreName: String,
+      loghubConsumerGroupName: String,
+      numReceivers: Int,
+      storageLevel: StorageLevel,
+      cursorPosition: LogHubCursorPosition,
+      mLoghubCursorStartTime: Int,
+      forceSpecial: Boolean): DStream[Array[Byte]] = {
+    ssc.withNamedScope("loghub stream") {
+      // Implicitly, we use applicationId to be the base name of loghub instance.
+      val appId = ssc.sc.applicationId
+      ssc.union(Array.tabulate(numReceivers)(e => e).map(t =>
+        new LoghubInputDStream(
+          ssc,
+          logServiceProject,
+          logStoreName,
+          loghubConsumerGroupName,
+          appId,
+          null,
+          null,
+          null,
+          storageLevel,
+          cursorPosition,
+          mLoghubCursorStartTime,
+          forceSpecial)
+      ))
+    }
+  }
+
+  def createStream(
+      jssc: JavaStreamingContext,
+      logServiceProject: String,
+      logStoreName: String,
+      loghubConsumerGroupName: String,
+      loghubEndpoint: String,
+      accessKeyId: String,
+      accessKeySecret: String,
+      storageLevel: StorageLevel): JavaReceiverInputDStream[Array[Byte]] = {
+    createStream(jssc.ssc, logServiceProject, logStoreName,
+      loghubConsumerGroupName, loghubEndpoint, accessKeyId, accessKeySecret,
+      storageLevel)
+  }
+
+  def createStream(
+      jssc: JavaStreamingContext,
+      logServiceProject: String,
+      logStoreName: String,
+      loghubConsumerGroupName: String,
+      storageLevel: StorageLevel): JavaReceiverInputDStream[Array[Byte]] = {
+    createStream(jssc.ssc, logServiceProject, logStoreName,
+      loghubConsumerGroupName, storageLevel)
+  }
+
+  def createStream(
+      jssc: JavaStreamingContext,
+      logServiceProject: String,
+      logStoreName: String,
+      loghubConsumerGroupName: String,
+      loghubEndpoint: String,
+      numReceivers: Int,
+      accessKeyId: String,
+      accessKeySecret: String,
+      storageLevel: StorageLevel): JavaDStream[Array[Byte]] = {
+    createStream(jssc.ssc, logServiceProject, logStoreName,
+      loghubConsumerGroupName, loghubEndpoint, numReceivers, accessKeyId,
+      accessKeySecret, storageLevel)
+  }
+
+  def createStream(
+      jssc: JavaStreamingContext,
+      logServiceProject: String,
+      logStoreName: String,
+      loghubConsumerGroupName: String,
+      numReceivers: Int,
+      storageLevel: StorageLevel): JavaDStream[Array[Byte]] = {
+    createStream(jssc.ssc, logServiceProject, logStoreName,
+      loghubConsumerGroupName, numReceivers, storageLevel)
+  }
+
+  def createStream(
+      jssc: JavaStreamingContext,
+      logServiceProject: String,
+      logStoreName: String,
+      loghubConsumerGroupName: String,
+      loghubEndpoint: String,
+      accessKeyId: String,
+      accessKeySecret: String,
+      storageLevel: StorageLevel,
+      cursorPosition: LogHubCursorPosition,
+      mLoghubCursorStartTime: Int,
+      forceSpecial: Boolean): JavaDStream[Array[Byte]] = {
+    createStream(jssc.ssc, logServiceProject, logStoreName,
+      loghubConsumerGroupName, loghubEndpoint, accessKeyId, accessKeySecret,
+      storageLevel, cursorPosition, mLoghubCursorStartTime, forceSpecial)
+  }
+
+  def createStream(
+      jssc: JavaStreamingContext,
+      logServiceProject: String,
+      logStoreName: String,
+      loghubConsumerGroupName: String,
+      storageLevel: StorageLevel,
+      cursorPosition: LogHubCursorPosition,
+      mLoghubCursorStartTime: Int,
+      forceSpecial: Boolean): JavaDStream[Array[Byte]] = {
+    createStream(jssc.ssc, logServiceProject, logStoreName,
+      loghubConsumerGroupName, storageLevel, cursorPosition, mLoghubCursorStartTime,
+      forceSpecial)
+  }
+
+  def createStream(
+      jssc: JavaStreamingContext,
+      logServiceProject: String,
+      logStoreName: String,
+      loghubConsumerGroupName: String,
+      loghubEndpoint: String,
+      numReceivers: Int,
+      accessKeyId: String,
+      accessKeySecret: String,
+      storageLevel: StorageLevel,
+      cursorPosition: LogHubCursorPosition,
+      mLoghubCursorStartTime: Int,
+      forceSpecial: Boolean): JavaDStream[Array[Byte]] = {
+    createStream(jssc.ssc, logServiceProject, logStoreName, loghubConsumerGroupName,
+      loghubEndpoint, numReceivers, accessKeyId, accessKeySecret, storageLevel,
+      cursorPosition, mLoghubCursorStartTime, forceSpecial)
+  }
+
+  def createStream(
+      jssc: JavaStreamingContext,
+      logServiceProject: String,
+      logStoreName: String,
+      loghubConsumerGroupName: String,
+      numReceivers: Int,
+      storageLevel: StorageLevel,
+      cursorPosition: LogHubCursorPosition,
+      mLoghubCursorStartTime: Int,
+      forceSpecial: Boolean): JavaDStream[Array[Byte]] = {
+    createStream(jssc.ssc, logServiceProject, logStoreName, loghubConsumerGroupName,
+      numReceivers, storageLevel, cursorPosition, mLoghubCursorStartTime, forceSpecial)
+  }
+
+  @Experimental
+  def createDirectStream(
+      ssc: StreamingContext,
+      project: String,
+      logStore: String,
+      mConsumerGroup: String,
+      accessKeyId: String,
+      accessKeySecret: String,
+      endpoint: String,
+      zkParams: Map[String, String],
+      mode: LogHubCursorPosition,
+      cursorStartTime: Long = -1L): DStream[String] = {
+    new DirectLoghubInputDStream(ssc, project, logStore, mConsumerGroup, accessKeyId,
+      accessKeySecret, endpoint, zkParams, mode, cursorStartTime)
+  }
+
+  /**
+    * for batch rdd
+    */
+  def createRDD(
+      sc:SparkContext,
+      project: String,
+      logStore: String,
+      accessId: String,
+      accessKey: String,
+      endpoint: String,
+      startTime: Long,
+      endTime: Long = -1,
+      parallelismInShard: Int = 1) : RDD[String] = {
+    new LoghubBatchRDD(sc, project, logStore, accessId, accessKey, endpoint, startTime, endTime = endTime,
+      parallelismInShard = parallelismInShard)
+  }
+}
+
+class LoghubUtilsHelper {
+
+  def createStream(
+      jssc: JavaStreamingContext,
+      logServiceProject: String,
+      logStoreName: String,
+      loghubConsumerGroupName: String,
+      loghubEndpoint: String,
+      accessKeyId: String,
+      accessKeySecret: String,
+      storageLevel: StorageLevel): JavaReceiverInputDStream[Array[Byte]] = {
+    LoghubUtils.createStream(jssc, logServiceProject, logStoreName,
+      loghubConsumerGroupName, loghubEndpoint, accessKeyId, accessKeySecret,
+      storageLevel)
+  }
+
+  def createStream(
+      jssc: JavaStreamingContext,
+      logServiceProject: String,
+      logStoreName: String,
+      loghubConsumerGroupName: String,
+      storageLevel: StorageLevel): JavaReceiverInputDStream[Array[Byte]] = {
+    LoghubUtils.createStream(jssc, logServiceProject, logStoreName,
+      loghubConsumerGroupName, storageLevel)
+  }
+
+  def createStream(
+      jssc: JavaStreamingContext,
+      logServiceProject: String,
+      logStoreName: String,
+      loghubConsumerGroupName: String,
+      loghubEndpoint: String,
+      numReceivers: Int,
+      accessKeyId: String,
+      accessKeySecret: String,
+      storageLevel: StorageLevel): JavaDStream[Array[Byte]] = {
+    LoghubUtils.createStream(jssc, logServiceProject, logStoreName,
+      loghubConsumerGroupName, loghubEndpoint, numReceivers, accessKeyId,
+      accessKeySecret, storageLevel)
+  }
+
+  def createStream(
+      jssc: JavaStreamingContext,
+      logServiceProject: String,
+      logStoreName: String,
+      loghubConsumerGroupName: String,
+      numReceivers: Int,
+      storageLevel: StorageLevel): JavaDStream[Array[Byte]] = {
+    LoghubUtils.createStream(jssc, logServiceProject, logStoreName,
+      loghubConsumerGroupName, numReceivers, storageLevel)
+  }
+
+  def createStream(
+      jssc: JavaStreamingContext,
+      logServiceProject: String,
+      logStoreName: String,
+      loghubConsumerGroupName: String,
+      loghubEndpoint: String,
+      accessKeyId: String,
+      accessKeySecret: String,
+      storageLevel: StorageLevel,
+      cursorPosition: String,
+      mLoghubCursorStartTime: Int,
+      forceSpecial: Boolean): JavaDStream[Array[Byte]] = {
+    val cursor = cursorPosition match {
+      case "BEGIN_CURSOR" => LogHubCursorPosition.BEGIN_CURSOR
+      case "END_CURSOR" => LogHubCursorPosition.END_CURSOR
+      case "SPECIAL_TIMER_CURSOR" => LogHubCursorPosition.SPECIAL_TIMER_CURSOR
+      case e: String => throw new IllegalArgumentException(s"Unknown LogHubCursorPosition $e")
+    }
+    LoghubUtils.createStream(jssc.ssc, logServiceProject, logStoreName,
+      loghubConsumerGroupName, loghubEndpoint, accessKeyId, accessKeySecret,
+      storageLevel, cursor, mLoghubCursorStartTime, forceSpecial)
+  }
+
+  def createStream(
+      jssc: JavaStreamingContext,
+      logServiceProject: String,
+      logStoreName: String,
+      loghubConsumerGroupName: String,
+      storageLevel: StorageLevel,
+      cursorPosition: String,
+      mLoghubCursorStartTime: Int,
+      forceSpecial: Boolean): JavaDStream[Array[Byte]] = {
+    val cursor = cursorPosition match {
+      case "BEGIN_CURSOR" => LogHubCursorPosition.BEGIN_CURSOR
+      case "END_CURSOR" => LogHubCursorPosition.END_CURSOR
+      case "SPECIAL_TIMER_CURSOR" => LogHubCursorPosition.SPECIAL_TIMER_CURSOR
+      case e: String => throw new IllegalArgumentException(s"Unknown LogHubCursorPosition $e")
+    }
+    LoghubUtils.createStream(jssc.ssc, logServiceProject, logStoreName,
+      loghubConsumerGroupName, storageLevel, cursor, mLoghubCursorStartTime,
+      forceSpecial)
+  }
+
+  def createStream(
+      jssc: JavaStreamingContext,
+      logServiceProject: String,
+      logStoreName: String,
+      loghubConsumerGroupName: String,
+      loghubEndpoint: String,
+      numReceivers: Int,
+      accessKeyId: String,
+      accessKeySecret: String,
+      storageLevel: StorageLevel,
+      cursorPosition: String,
+      mLoghubCursorStartTime: Int,
+      forceSpecial: Boolean): JavaDStream[Array[Byte]] = {
+    val cursor = cursorPosition match {
+      case "BEGIN_CURSOR" => LogHubCursorPosition.BEGIN_CURSOR
+      case "END_CURSOR" => LogHubCursorPosition.END_CURSOR
+      case "SPECIAL_TIMER_CURSOR" => LogHubCursorPosition.SPECIAL_TIMER_CURSOR
+      case e: String => throw new IllegalArgumentException(s"Unknown LogHubCursorPosition $e")
+    }
+    LoghubUtils.createStream(jssc.ssc, logServiceProject, logStoreName, loghubConsumerGroupName,
+      loghubEndpoint, numReceivers, accessKeyId, accessKeySecret, storageLevel,
+      cursor, mLoghubCursorStartTime, forceSpecial)
+  }
+
+  def createStream(
+      jssc: JavaStreamingContext,
+      logServiceProject: String,
+      logStoreName: String,
+      loghubConsumerGroupName: String,
+      numReceivers: Int,
+      storageLevel: StorageLevel,
+      cursorPosition: String,
+      mLoghubCursorStartTime: Int,
+      forceSpecial: Boolean): JavaDStream[Array[Byte]] = {
+    val cursor = cursorPosition match {
+      case "BEGIN_CURSOR" => LogHubCursorPosition.BEGIN_CURSOR
+      case "END_CURSOR" => LogHubCursorPosition.END_CURSOR
+      case "SPECIAL_TIMER_CURSOR" => LogHubCursorPosition.SPECIAL_TIMER_CURSOR
+      case e: String => throw new IllegalArgumentException(s"Unknown LogHubCursorPosition $e")
+    }
+    LoghubUtils.createStream(jssc.ssc, logServiceProject, logStoreName, loghubConsumerGroupName,
+      numReceivers, storageLevel, cursor, mLoghubCursorStartTime, forceSpecial)
+  }
+
+  def createRDD(
+      jsc:JavaSparkContext,
+      project: String,
+      logStore: String,
+      accessId: String,
+      accessKey: String,
+      endpoint: String,
+      startTime: Long,
+      endTime: Long) : JavaRDD[String] = {
+    LoghubUtils.createRDD(jsc.sc, project, logStore, accessId, accessKey, endpoint, startTime, endTime)
+  }
+
+  def createRDD(
+      jsc:JavaSparkContext,
+      project: String,
+      logStore: String,
+      accessId: String,
+      accessKey: String,
+      endpoint: String,
+      startTime: Long) : JavaRDD[String] = {
+    LoghubUtils.createRDD(jsc.sc, project, logStore, accessId, accessKey, endpoint, startTime)
+  }
+}