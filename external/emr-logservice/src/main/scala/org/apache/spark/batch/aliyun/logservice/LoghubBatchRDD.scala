/*
 * Licensed to the Apache Software Foundation (ASF) under one or more
 * contributor license agreements.  See the NOTICE file distributed with
 * this work for additional information regarding copyright ownership.
 * The ASF licenses this file to You under the Apache License, Version 2.0
 * (the "License"); you may not use this file except in compliance with
 * the License.  You may obtain a copy of the License at
 *
 *    http://www.apache.org/licenses/LICENSE-2.0
 *
 * Unless required by applicable law or agreed to in writing, software
 * distributed under the License is distributed on an "AS IS" BASIS,
 * WITHOUT WARRANTIES OR CONDITIONS OF ANY KIND, either express or implied.
 * See the License for the specific language governing permissions and
 * limitations under the License.
 */
package org.apache.spark.batch.aliyun.logservice

import java.util.concurrent.LinkedBlockingQueue

import com.alibaba.fastjson.JSONObject
import com.aliyun.openservices.log.common.Consts.CursorMode
<<<<<<< HEAD
import com.aliyun.openservices.log.exception.LogException
import com.aliyun.openservices.log.response.BatchGetLogResponse
import org.apache.http.conn.ConnectTimeoutException
=======
import com.aliyun.openservices.log.response.BatchGetLogResponse
>>>>>>> dc8c39d6
import org.apache.spark.rdd.RDD
import org.apache.spark.streaming.aliyun.logservice.LoghubClientAgent
import org.apache.spark.util.NextIterator
import org.apache.spark.{InterruptibleIterator, Partition, SparkContext, TaskContext}

class LoghubBatchRDD(
    @transient sc:SparkContext,
    project: String,
    logStore: String,
    accessId: String,
    accessKey: String,
    endpoint: String,
    startTime: Long,
    endTime: Long) extends RDD[String](sc, Nil) {

  def this(@transient sc: SparkContext, project: String, logStore: String, accessId: String, accessKey: String,
      endpoint: String, startTime: Long) = {
    this(sc, project, logStore, accessId, accessKey, endpoint, startTime, -1L)
  }

  @transient val client: LoghubClientAgent = LoghubBatchRDD.getClient(endpoint, accessId, accessKey)

  override def compute(split: Partition, context: TaskContext): Iterator[String] = {
    try {
      val partition = split.asInstanceOf[ShardPartition]
      val client = LoghubBatchRDD.getClient(endpoint, accessId, accessKey)
      val it = new LoghubIterator(client, partition.index, project, logStore, partition.startCursor,
        partition.endCursor, context)
      new InterruptibleIterator[String](context, it)
    } catch {
      case _: Exception => Iterator.empty
    }
  }

  override protected def getPartitions: Array[Partition] = {
    import scala.collection.JavaConversions._
    val shards = client.ListShard(project, logStore).GetShards()
    shards.map(shard => {
      val shardId = shard.GetShardId()
      val startCursor = client.GetCursor(project, logStore, shardId, startTime).GetCursor()
      val endCursor = endTime match {
        case -1 => {
          client.GetCursor(project, logStore, shardId, CursorMode.END).GetCursor()
        }
        case end => client.GetCursor(project, logStore, shardId, end).GetCursor()
      }
      new ShardPartition(id, shardId, project, logStore, accessId, accessKey, endpoint, startCursor, endCursor)
        .asInstanceOf[Partition]
    }).toArray.sortWith(_.index < _.index)
  }

  private class ShardPartition(
      rddId: Int,
      shardId: Int,
      project: String,
      logStore: String,
      accessKeyId: String,
      accessKey: String,
      endpoint: String,
      val startCursor: String,
      val endCursor: String) extends Partition {

    override def hashCode(): Int = 41 * (41 + rddId) + shardId

    override def index: Int = shardId
  }

  private class LoghubIterator(
      client: LoghubClientAgent,
      shardId: Int,
      project: String,
      logStore: String,
      startCursor: String,
      endCursor: String,
      context: TaskContext) extends NextIterator[String] {
    val logGroupCount = 1000
    var logCache = new LinkedBlockingQueue[String]()
    var curCursor: String = startCursor

    context.addTaskCompletionListener(context => closeIfNeeded())

    override protected def getNext(): String = {
      if (logCache.isEmpty) {
        if (curCursor.equals(endCursor)) {
          finished = true
          return ""
        }
        fetchData()
      }

      logCache.poll()
    }

    override protected def close(): Unit = {
      logCache.clear()
      logCache = null
    }

    def fetchData(): Unit = {
<<<<<<< HEAD
      var logData : BatchGetLogResponse = null
      val logServiceTimeoutMaxRetry = 3
      var failed = true
      var retry = 0
      var currentException :Exception = null

      while (retry <= logServiceTimeoutMaxRetry && failed) {
        try {
          logData = client.BatchGetLog(project, logStore, shardId, logGroupCount, curCursor, endCursor)
          failed = false
        } catch {
          case e: LogException => {
            if (e.getCause != null && e.getCause.getCause != null && e.getCause.getCause.isInstanceOf[ConnectTimeoutException]) {
              retry += 1
              currentException = e
            } else {
              throw e
            }
          }
          case e => throw e
        }
      }
      if (retry > logServiceTimeoutMaxRetry) {
        logError("reconnect to log-service exceed max retry times[" + logServiceTimeoutMaxRetry + "].")
        throw currentException
      }
=======
      val logData : BatchGetLogResponse = client.BatchGetLog(project, logStore, shardId, logGroupCount,
        curCursor, endCursor)
>>>>>>> dc8c39d6

      import scala.collection.JavaConversions._
      logData.GetLogGroups().foreach(logGroup => {
        logGroup.GetLogGroup().getLogsList.foreach(log => {
          val data = new JSONObject()
          data.put("__time__", log.getTime)
          data.put("__topic__", logGroup.GetTopic())
          data.put("__source__", logGroup.GetSource())
          log.getContentsList.foreach( content => {
            data.put(content.getKey, content.getValue)
          })
          val flg = logGroup.GetFastLogGroup()
          for (i <- 0 until flg.getLogTagsCount) {
            data.put("__tag__:".concat(flg.getLogTags(i).getKey), flg.getLogTags(i).getValue)
          }

          logCache.offer(data.toString)
        })
      })
      curCursor = logData.GetNextCursor()
    }
  }
}

object LoghubBatchRDD {
  private var client: LoghubClientAgent = null

  def getClient(endpoint: String, accessId: String, accessKey: String): LoghubClientAgent = {
    if (client == null) {
      client = new LoghubClientAgent(endpoint, accessId, accessKey)
    }

    client
  }
}<|MERGE_RESOLUTION|>--- conflicted
+++ resolved
@@ -20,13 +20,9 @@
 
 import com.alibaba.fastjson.JSONObject
 import com.aliyun.openservices.log.common.Consts.CursorMode
-<<<<<<< HEAD
 import com.aliyun.openservices.log.exception.LogException
 import com.aliyun.openservices.log.response.BatchGetLogResponse
 import org.apache.http.conn.ConnectTimeoutException
-=======
-import com.aliyun.openservices.log.response.BatchGetLogResponse
->>>>>>> dc8c39d6
 import org.apache.spark.rdd.RDD
 import org.apache.spark.streaming.aliyun.logservice.LoghubClientAgent
 import org.apache.spark.util.NextIterator
@@ -126,37 +122,8 @@
     }
 
     def fetchData(): Unit = {
-<<<<<<< HEAD
-      var logData : BatchGetLogResponse = null
-      val logServiceTimeoutMaxRetry = 3
-      var failed = true
-      var retry = 0
-      var currentException :Exception = null
-
-      while (retry <= logServiceTimeoutMaxRetry && failed) {
-        try {
-          logData = client.BatchGetLog(project, logStore, shardId, logGroupCount, curCursor, endCursor)
-          failed = false
-        } catch {
-          case e: LogException => {
-            if (e.getCause != null && e.getCause.getCause != null && e.getCause.getCause.isInstanceOf[ConnectTimeoutException]) {
-              retry += 1
-              currentException = e
-            } else {
-              throw e
-            }
-          }
-          case e => throw e
-        }
-      }
-      if (retry > logServiceTimeoutMaxRetry) {
-        logError("reconnect to log-service exceed max retry times[" + logServiceTimeoutMaxRetry + "].")
-        throw currentException
-      }
-=======
       val logData : BatchGetLogResponse = client.BatchGetLog(project, logStore, shardId, logGroupCount,
         curCursor, endCursor)
->>>>>>> dc8c39d6
 
       import scala.collection.JavaConversions._
       logData.GetLogGroups().foreach(logGroup => {
