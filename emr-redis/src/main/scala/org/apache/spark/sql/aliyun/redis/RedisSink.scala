/*
 * Licensed to the Apache Software Foundation (ASF) under one or more
 * contributor license agreements.  See the NOTICE file distributed with
 * this work for additional information regarding copyright ownership.
 * The ASF licenses this file to You under the Apache License, Version 2.0
 * (the "License"); you may not use this file except in compliance with
 * the License.  You may obtain a copy of the License at
 *
 *    http://www.apache.org/licenses/LICENSE-2.0
 *
 * Unless required by applicable law or agreed to in writing, software
 * distributed under the License is distributed on an "AS IS" BASIS,
 * WITHOUT WARRANTIES OR CONDITIONS OF ANY KIND, either express or implied.
 * See the License for the specific language governing permissions and
 * limitations under the License.
 */
package org.apache.spark.sql.aliyun.redis

import org.apache.spark.internal.Logging
import org.apache.spark.sql.catalyst.encoders.RowEncoder
<<<<<<< HEAD
import org.apache.spark.sql.{DataFrame, SQLContext}
=======
import org.apache.spark.sql.{DataFrame, SQLContext, SaveMode}
>>>>>>> 6086bb32
import org.apache.spark.sql.execution.streaming.Sink
import org.apache.spark.sql.types.StructType

class RedisSink(sqlContext: SQLContext, sourceOptions: Map[String, String]) extends Sink with Logging {
  private var initialed = false

  override def addBatch(batchId: Long, data: DataFrame): Unit = {
    val schema = data.schema
    val encoder = RowEncoder(schema).resolveAndBind()
    val rdd = data.queryExecution.toRdd.map(r => encoder.fromRow(r))
    val df = sqlContext.sparkSession.createDataFrame(rdd, schema)

    val relation = new RedisRelation(sqlContext, sourceOptions, None, batchId)
    if (!initialed && !existKeyColumn(schema, sourceOptions)) {
      relation.insert(df, overwrite = true)
    } else {
      val saveMode = sqlContext.sparkSession.conf
        .getOption("redis.save.mode")
        .getOrElse("append").toLowerCase
      saveMode match {
        case "append" => relation.insert(df, overwrite = false)
        case "overwrite" => relation.insert(df, overwrite = true)
        case "errorifexists" =>
          if (relation.nonEmpty) {
            throw new IllegalStateException("SaveMode is set to ErrorIfExists and dataframe " +
              "already exists in Redis and contains data.")
          }
          relation.insert(df, overwrite = false)
        case "ignore" =>
          if (relation.isEmpty) {
            relation.insert(df, overwrite = false)
          }
        case unknown: String => throw new Exception(s"Unknown redis save mode $unknown.")
      }
    }

<<<<<<< HEAD
    initialed = true
  }

  private def existKeyColumn(schema: StructType, sourceOptions: Map[String, String]): Boolean = {
    sourceOptions.contains(SqlOptionKeyColumn) &&
      schema.fieldNames.exists(_.equals(sourceOptions(SqlOptionKeyColumn)))
=======
    val schema = data.schema
    val encoder = RowEncoder(schema).resolveAndBind()
    val rdd = data.queryExecution.toRdd.map(r => encoder.fromRow(r))
    val df = sqlContext.sparkSession.createDataFrame(rdd, schema)
    new DefaultSource().createRelation(sqlContext, saveMode, sourceOptions, df)
>>>>>>> 6086bb32
  }
}<|MERGE_RESOLUTION|>--- conflicted
+++ resolved
@@ -18,11 +18,7 @@
 
 import org.apache.spark.internal.Logging
 import org.apache.spark.sql.catalyst.encoders.RowEncoder
-<<<<<<< HEAD
 import org.apache.spark.sql.{DataFrame, SQLContext}
-=======
-import org.apache.spark.sql.{DataFrame, SQLContext, SaveMode}
->>>>>>> 6086bb32
 import org.apache.spark.sql.execution.streaming.Sink
 import org.apache.spark.sql.types.StructType
 
@@ -35,13 +31,18 @@
     val rdd = data.queryExecution.toRdd.map(r => encoder.fromRow(r))
     val df = sqlContext.sparkSession.createDataFrame(rdd, schema)
 
-    val relation = new RedisRelation(sqlContext, sourceOptions, None, batchId)
-    if (!initialed && !existKeyColumn(schema, sourceOptions)) {
+    val saveMode = sqlContext.sparkSession.conf
+      .getOption("redis.save.mode")
+      .getOrElse("append").toLowerCase
+    if (!initialed && batchId > 0 && !existKeyColumn(schema, sourceOptions) &&
+      !saveMode.equals("overwrite")) {
+      val table = sourceOptions(SqlOptionTableName)
+      val keysPatternForRewrite = s"$table:$batchId:*"
+      val updatedOptions = sourceOptions.updated(SqlOptionKeysPatternForRewrite, keysPatternForRewrite)
+      val relation = new RedisRelation(sqlContext, updatedOptions, None, batchId)
       relation.insert(df, overwrite = true)
     } else {
-      val saveMode = sqlContext.sparkSession.conf
-        .getOption("redis.save.mode")
-        .getOrElse("append").toLowerCase
+      val relation = new RedisRelation(sqlContext, sourceOptions, None, batchId)
       saveMode match {
         case "append" => relation.insert(df, overwrite = false)
         case "overwrite" => relation.insert(df, overwrite = true)
@@ -59,19 +60,11 @@
       }
     }
 
-<<<<<<< HEAD
     initialed = true
   }
 
   private def existKeyColumn(schema: StructType, sourceOptions: Map[String, String]): Boolean = {
     sourceOptions.contains(SqlOptionKeyColumn) &&
       schema.fieldNames.exists(_.equals(sourceOptions(SqlOptionKeyColumn)))
-=======
-    val schema = data.schema
-    val encoder = RowEncoder(schema).resolveAndBind()
-    val rdd = data.queryExecution.toRdd.map(r => encoder.fromRow(r))
-    val df = sqlContext.sparkSession.createDataFrame(rdd, schema)
-    new DefaultSource().createRelation(sqlContext, saveMode, sourceOptions, df)
->>>>>>> 6086bb32
   }
 }