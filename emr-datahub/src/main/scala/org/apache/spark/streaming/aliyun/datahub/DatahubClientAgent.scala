/*
 * Licensed to the Apache Software Foundation (ASF) under one or more
 * contributor license agreements.  See the NOTICE file distributed with
 * this work for additional information regarding copyright ownership.
 * The ASF licenses this file to You under the Apache License, Version 2.0
 * (the "License"); you may not use this file except in compliance with
 * the License.  You may obtain a copy of the License at
 *
 *    http://www.apache.org/licenses/LICENSE-2.0
 *
 * Unless required by applicable law or agreed to in writing, software
 * distributed under the License is distributed on an "AS IS" BASIS,
 * WITHOUT WARRANTIES OR CONDITIONS OF ANY KIND, either express or implied.
 * See the License for the specific language governing permissions and
 * limitations under the License.
 */

package org.apache.spark.streaming.aliyun.datahub

import com.aliyun.datahub.{DatahubClient, DatahubConfiguration}
import com.aliyun.datahub.common.data.RecordSchema
import com.aliyun.datahub.exception.{InvalidParameterException, MalformedRecordException, ResourceNotFoundException}
import com.aliyun.datahub.model._
import com.aliyun.datahub.model.GetCursorRequest.CursorType
import org.codehaus.jackson.JsonNode
import org.codehaus.jackson.map.ObjectMapper
import org.codehaus.jackson.node.ObjectNode

import org.apache.spark.internal.Logging

class DatahubClientAgent(conf: DatahubConfiguration) extends Logging {

  private val datahubServiceMaxRetry = 3
  private[spark] val client = new DatahubClient(conf)

  def getTopic(projectName: String, topicName: String): GetTopicResult = {
    var retry = 0
    var currentException: Exception = null
    while (retry <= datahubServiceMaxRetry) {
      try {
          return client.getTopic(projectName, topicName)
        }
      catch {
        case e: ResourceNotFoundException =>
          throw e
        case e: Exception =>
          retry += 1
          currentException = e
          logError(s"catch exception when getTopic, start to retry $retry-times")
      }
    }
    logError(s"retry to getTopic exceed max retry times[$datahubServiceMaxRetry].")
    throw currentException
  }

  def getCursor(projectName: String, topicName: String, shardId: String, cursorType: CursorType):
    GetCursorResult = {
    var retry = 0
    var currentException: Exception = null
    while (retry <= datahubServiceMaxRetry) {
      try {
        return client.getCursor(projectName, topicName, shardId, cursorType)
      }
      catch {
        case e @ (_: ResourceNotFoundException | _: InvalidParameterException ) =>
          throw e
        case e: Exception =>
          retry += 1
          currentException = e
          logError(s"catch exception when getCursor, start to retry $retry-times")
      }
    }
    logError(s"retry to getCursor exceed max retry times[$datahubServiceMaxRetry].")
    throw currentException
  }

  def getCursor(
      projectName: String,
      topicName: String,
      shardId: String,
      offset: OffsetContext.Offset): GetCursorResult = {
    var retry = 0
    var currentException: Exception = null
    while (retry <= datahubServiceMaxRetry) {
      try {
        val request = new GetCursorRequest(projectName, topicName, shardId,
          CursorType.SEQUENCE, offset.getSequence)
        return client.getCursor(request)
      }
      catch {
        case e @ (_: ResourceNotFoundException | _: InvalidParameterException) =>
          throw e
        case e: Exception =>
          retry += 1
          currentException = e
          logError(s"catch exception when getCursor, start to retry $retry-times")
      }
    }
    logError(s"retry to getCursor exceed max retry times[$datahubServiceMaxRetry].")
    throw currentException
  }

  def getCursor(
      projectName: String,
      topicName: String,
      shardId: String,
      sequence: Long): GetCursorResult = {
    var retry = 0
    var currentException: Exception = null
    while (retry <= datahubServiceMaxRetry) {
      try {
        val request =
          new GetCursorRequest(projectName, topicName, shardId, CursorType.SEQUENCE, sequence)
        return client.getCursor(request)
      }
      catch {
        case e @ (_: ResourceNotFoundException | _: InvalidParameterException) =>
          throw e
        case e: Exception =>
          retry += 1
          currentException = e
          logError(s"catch exception when getCursor, start to retry $retry-times")
      }
    }
    logError(s"retry to getCursor exceed max retry times[$datahubServiceMaxRetry].")
    throw currentException
  }

  def getRecords(
      projectName: String,
      topicName: String,
      shardId: String,
      cursor: String,
      limit: Int,
      schema: RecordSchema): GetRecordsResult = {
    var retry = 0
    var currentException: Exception = null
    while (retry <= datahubServiceMaxRetry) {
      try {
        return client.getRecords(projectName, topicName, shardId, cursor, limit, schema)
      }
      catch {
        case e @ (_: MalformedRecordException |
                  _: ResourceNotFoundException |
                  _: InvalidParameterException) => {
          throw e
        }
        case e: Exception =>
          retry += 1
          currentException = e
          logError(s"catch exception when getRecords, start to retry $retry-times")
      }
    }
    logError(s"retry to getRecords exceed max retry times[$datahubServiceMaxRetry].")
    throw currentException
  }

  def listShards(project: String, topic: String): ListShardResult = {
    var retry = 0
    var currentException: Exception = null
    while (retry <= datahubServiceMaxRetry) {
      try {
        return client.listShard(project, topic)
      }
      catch {
        case e: InvalidParameterException =>
          throw e
        case e: Exception =>
          retry += 1
          currentException = e
          logError(s"catch exception when listShards, start to retry $retry-times")
      }
    }
    logError(s"retry to listShards exceed max retry times[$datahubServiceMaxRetry].")
    throw currentException
  }

  def initOffsetContext(
      projectName: String,
      topicName: String,
      subscribeId: String,
      shardId: String): OffsetContext = {
    var retry = 0
    var currentException: Exception = null
    while (retry <= datahubServiceMaxRetry) {
      try {
        return client.initOffsetContext(projectName, topicName, subscribeId, shardId)
      }
      catch {
        case e: InvalidParameterException =>
          throw e
        case e: Exception =>
          retry += 1
          currentException = e
          logError(s"catch exception when initOffsetContext, start to retry $retry-times")
      }
    }
    logError(s"retry to initOffsetContext exceed max retry times[$datahubServiceMaxRetry].")
    throw currentException
  }

<<<<<<< HEAD
  /**
   * @throws InvalidParameterException
   *        one possible reason is when timestamp of oldest data in datahub
   *        is larger than consume offset in offsetCtx cause data is expired
   */
=======
>>>>>>> d6b78716
  def getNextOffsetCursor(offsetCtx: OffsetContext): GetCursorResult = {
    var retry = 0
    var currentException: Exception = null
    while (retry <= datahubServiceMaxRetry) {
      try {
        return client.getNextOffsetCursor(offsetCtx)
      }
      catch {
        case e @ (_: ResourceNotFoundException | _: InvalidParameterException) =>
          throw e
        case e: Exception =>
          retry += 1
          currentException = e
          logError(s"catch exception when getNextOffsetCursor, start to retry $retry-times")
      }
    }
    logError(s"retry to getNextOffsetCursor exceed max retry times[$datahubServiceMaxRetry].")
    throw currentException
  }

  def commitOffset(offsetCtx: OffsetContext): CommitOffsetResult = {
    var retry = 0
    var currentException: Exception = null
    while (retry <= datahubServiceMaxRetry) {
      try {
        return client.commitOffset(offsetCtx)
      }
      catch {
        case e: InvalidParameterException =>
          throw e
        case e: Exception =>
          retry += 1
          currentException = e
          logError(s"catch exception when commitOffset, start to retry $retry-times")
      }
    }
    logError(s"retry to commitOffset exceed max retry times[$datahubServiceMaxRetry].")
    throw currentException
  }

  def updateOffsetContext(offsetCtx: OffsetContext): Unit = {
    var retry = 0
    var currentException: Exception = null
    while (retry <= datahubServiceMaxRetry) {
      try {
        client.updateOffsetContext(offsetCtx)
      }
      catch {
        case e: Exception =>
          retry += 1
          currentException = e
          logError(s"catch exception when updateOffsetContext, start to retry $retry-times")
      }
    }
    logError(s"retry to updateOffsetContext exceed max retry times[$datahubServiceMaxRetry].")
    throw currentException
  }

  def close(): Unit = {
    client.close()
  }
}

object JacksonParser {
  val objectMapper = new ObjectMapper()

  def getOffsetContext(offsetContextObjectNode: JsonNode): OffsetContext = {
    offsetContextObjectNode.getBinaryValue
    val offset = new OffsetContext.Offset(offsetContextObjectNode.get("Sequence").asLong(),
      offsetContextObjectNode.get("Timestamp").asLong())
    new OffsetContext(
      offsetContextObjectNode.get("Project").asText(),
      offsetContextObjectNode.get("Topic").asText(),
      offsetContextObjectNode.get("SubId").asText(),
      offsetContextObjectNode.get("ShardId").asText(),
      offset,
      offsetContextObjectNode.get("Version").asLong(),
      offsetContextObjectNode.get("SessionId").asText())
  }

  def getOffsetContext(offsetContextStr: String): OffsetContext = {
    getOffsetContext(objectMapper.readTree(offsetContextStr))
  }

  def getOffset(offsetStr: String): OffsetContext.Offset = {
    getOffset(objectMapper.readTree(offsetStr))
  }

  def getOffset(offset: JsonNode): OffsetContext.Offset = {
    new OffsetContext.Offset(offset.get("Sequence").asLong(), offset.get("Timestamp").asLong())
  }

  def getOffset(sequenceId: Long, recordTime: Long): OffsetContext.Offset = {
    new OffsetContext.Offset(sequenceId, recordTime)
  }

  def toJsonNode(offset: OffsetContext.Offset): ObjectNode = {
    val node = objectMapper.createObjectNode()
    node.put("Sequence", offset.getSequence)
    node.put("Timestamp", offset.getTimestamp)
    node
  }
}<|MERGE_RESOLUTION|>--- conflicted
+++ resolved
@@ -199,14 +199,11 @@
     throw currentException
   }
 
-<<<<<<< HEAD
   /**
    * @throws InvalidParameterException
    *        one possible reason is when timestamp of oldest data in datahub
    *        is larger than consume offset in offsetCtx cause data is expired
    */
-=======
->>>>>>> d6b78716
   def getNextOffsetCursor(offsetCtx: OffsetContext): GetCursorResult = {
     var retry = 0
     var currentException: Exception = null
