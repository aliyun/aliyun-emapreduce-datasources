--- conflicted
+++ resolved
@@ -20,14 +20,10 @@
 import java.util.concurrent.{Executors, ThreadFactory}
 
 import scala.collection.JavaConverters._
+import scala.collection.mutable
 import scala.concurrent.{ExecutionContext, Future}
 import scala.concurrent.duration.Duration
 import scala.util.control.NonFatal
-<<<<<<< HEAD
-import scala.collection.JavaConversions._
-import scala.collection.mutable
-=======
->>>>>>> d6b78716
 
 import com.aliyun.datahub.DatahubConfiguration
 import com.aliyun.datahub.auth.AliyunAccount
@@ -183,7 +179,8 @@
 
 object DatahubOffsetReader extends Logging with Serializable {
   private val lock = new Object
-  @transient private[datahub] val datahubClientPool = new mutable.HashMap[(String, String), DatahubClientAgent]()
+  @transient private[datahub] val datahubClientPool =
+    new mutable.HashMap[(String, String), DatahubClientAgent]()
   @transient private var zkClient: ZkClient = null
 
   def getOrCreateZKClient(zkParams: Map[String, String]): ZkClient = {
@@ -228,8 +225,8 @@
       endpoint: String): DatahubClientAgent = {
     lock.synchronized {
       if (!datahubClientPool.contains((accessKeyId, endpoint))) {
-        val datahubClient = new DatahubClientAgent(new DatahubConfiguration(new AliyunAccount(accessKeyId,
-          accessKeySecret), endpoint))
+        val datahubClient = new DatahubClientAgent(
+          new DatahubConfiguration(new AliyunAccount(accessKeyId, accessKeySecret), endpoint))
         datahubClientPool.put((accessKeyId, endpoint), datahubClient)
       }
       datahubClientPool((accessKeyId, endpoint))
@@ -243,15 +240,7 @@
       throw new MissingArgumentException("Missing access key secret (='access.key.secret')."))
     val endpoint = sourceOptions.getOrElse("endpoint",
       throw new MissingArgumentException("Missing endpoint (='endpoint')."))
-<<<<<<< HEAD
     getOrCreateDatahubClient(accessKeyId, accessKeySecret, endpoint)
-=======
-    if (DatahubClient == null) {
-      DatahubClient = new DatahubClientAgent(
-        new DatahubConfiguration(new AliyunAccount(accessKeyId, accessKeySecret), endpoint))
-    }
-    DatahubClient
->>>>>>> d6b78716
   }
 
   // only for test
