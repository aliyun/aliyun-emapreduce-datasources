--- conflicted
+++ resolved
@@ -1,273 +1,271 @@
-<?xml version="1.0" encoding="UTF-8"?>
-<project xmlns="http://maven.apache.org/POM/4.0.0"
-         xmlns:xsi="http://www.w3.org/2001/XMLSchema-instance"
-         xsi:schemaLocation="http://maven.apache.org/POM/4.0.0 http://maven.apache.org/xsd/maven-4.0.0.xsd">
-    <parent>
-        <groupId>com.aliyun.emr</groupId>
-        <artifactId>emr_2.10</artifactId>
-        <version>1.3.0-SNAPSHOT</version>
-        <relativePath>../pom.xml</relativePath>
-    </parent>
-    <modelVersion>4.0.0</modelVersion>
-
-    <artifactId>emr-sdk_2.10</artifactId>
-    <packaging>jar</packaging>
-    <name>Aliyun Spark SDK</name>
-
-    <dependencies>
-        <dependency>
-            <groupId>org.apache.spark</groupId>
-            <artifactId>spark-core_${scala.binary.version}</artifactId>
-            <scope>provided</scope>
-        </dependency>
-
-        <dependency>
-            <groupId>org.apache.spark</groupId>
-            <artifactId>spark-sql_${scala.binary.version}</artifactId>
-            <scope>provided</scope>
-        </dependency>
-
-        <dependency>
-            <groupId>org.apache.spark</groupId>
-            <artifactId>spark-streaming_${scala.binary.version}</artifactId>
-            <scope>provided</scope>
-        </dependency>
-
-        <dependency>
-            <groupId>com.aliyun.emr</groupId>
-            <artifactId>emr-core</artifactId>
-            <version>${project.version}</version>
-        </dependency>
-
-        <dependency>
-            <groupId>com.aliyun.oss</groupId>
-            <artifactId>aliyun-sdk-oss</artifactId>
-        </dependency>
-
-        <dependency>
-            <groupId>com.aliyun.odps</groupId>
-            <artifactId>odps-sdk-core</artifactId>
-            <exclusions>
-                <exclusion>
-                    <groupId>com.aliyun.odps</groupId>
-                    <artifactId>odps-sdk-core</artifactId>
-                </exclusion>
-                <exclusion>
-                    <groupId>org.codehaus.jackson</groupId>
-                    <artifactId>jackson-mapper-asl</artifactId>
-                </exclusion>
-                <exclusion>
-                    <groupId>org.codehaus.jackson</groupId>
-                    <artifactId>jackson-core-asl</artifactId>
-                </exclusion>
-            </exclusions>
-        </dependency>
-
-        <dependency>
-            <groupId>org.scalatest</groupId>
-            <artifactId>scalatest_${scala.binary.version}</artifactId>
-            <scope>test</scope>
-        </dependency>
-
-        <!-- Explicit listing of transitive deps that are shaded. Otherwise, odd compiler crashes. -->
-        <dependency>
-            <groupId>org.eclipse.jetty</groupId>
-            <artifactId>jetty-server</artifactId>
-            <scope>provided</scope>
-        </dependency>
-        <dependency>
-            <groupId>org.eclipse.jetty</groupId>
-            <artifactId>jetty-plus</artifactId>
-            <scope>provided</scope>
-        </dependency>
-        <dependency>
-            <groupId>org.eclipse.jetty</groupId>
-            <artifactId>jetty-util</artifactId>
-            <scope>provided</scope>
-        </dependency>
-        <dependency>
-            <groupId>org.eclipse.jetty</groupId>
-            <artifactId>jetty-http</artifactId>
-            <scope>provided</scope>
-        </dependency>
-        <dependency>
-            <groupId>org.eclipse.jetty</groupId>
-            <artifactId>jetty-servlet</artifactId>
-            <scope>provided</scope>
-        </dependency>
-        <dependency>
-            <groupId>junit</groupId>
-            <artifactId>junit</artifactId>
-            <scope>test</scope>
-        </dependency>
-        <!-- End of shaded deps. -->
-
-        <dependency>
-            <groupId>com.aliyun.openservices</groupId>
-            <artifactId>ons-client</artifactId>
-        </dependency>
-
-        <dependency>
-            <groupId>com.aliyun.openservices</groupId>
-            <artifactId>ons-api</artifactId>
-        </dependency>
-
-        <dependency>
-            <groupId>com.aliyun.openservices</groupId>
-            <artifactId>loghub-client-lib</artifactId>
-        </dependency>
-
-        <dependency>
-            <groupId>com.aliyun.mns</groupId>
-            <artifactId>aliyun-sdk-mns</artifactId>
-        </dependency>
-
-        <dependency>
-            <groupId>org.mockito</groupId>
-            <artifactId>mockito-core</artifactId>
-            <scope>test</scope>
-        </dependency>
-
-        <dependency>
-            <groupId>com.google.guava</groupId>
-            <artifactId>guava</artifactId>
-        </dependency>
-
-        <dependency>
-<<<<<<< HEAD
-            <groupId>com.alibaba</groupId>
-            <artifactId>fastjson</artifactId>
-        </dependency>
-=======
-          <groupId>com.aliyun.openservices</groupId>
-          <artifactId>tablestore</artifactId>
-        </dependency>
-
-        <dependency>
-          <groupId>org.apache.hive</groupId>
-          <artifactId>hive-serde</artifactId>
-        </dependency>
-
-        <dependency>
-          <groupId>org.apache.hive</groupId>
-          <artifactId>hive-exec</artifactId>
-        </dependency>
-
-        <dependency>
-          <groupId>org.apache.hadoop</groupId>
-          <artifactId>hadoop-mapreduce-client-core</artifactId>
-        </dependency>
-
-        <dependency>
-          <groupId>org.apache.hadoop</groupId>
-          <artifactId>hadoop-common</artifactId>
-        </dependency>
-
-        <dependency>
-          <groupId>org.apache.hadoop</groupId>
-          <artifactId>hadoop-annotations</artifactId>
-        </dependency>
-
-        <dependency>
-          <groupId>org.apache.hadoop</groupId>
-          <artifactId>hadoop-auth</artifactId>
-        </dependency>
-
->>>>>>> 3a248fe0
-    </dependencies>
-
-    <build>
-        <outputDirectory>target/classes</outputDirectory>
-        <testOutputDirectory>target/test-classes</testOutputDirectory>
-        <plugins>
-            <plugin>
-                <artifactId>maven-compiler-plugin</artifactId>
-            </plugin>
-            <plugin>
-                <groupId>net.alchim31.maven</groupId>
-                <artifactId>scala-maven-plugin</artifactId>
-            </plugin>
-            <plugin>
-                <groupId>org.apache.maven.plugins</groupId>
-                <artifactId>maven-shade-plugin</artifactId>
-                <configuration>
-                    <shadedArtifactAttached>false</shadedArtifactAttached>
-                    <outputFile>${project.build.directory}/shaded/emr-sdk_${scala.binary.version}-${project.version}.jar</outputFile>
-                    <artifactSet>
-                        <includes>
-                            <include>com.aliyun.emr:emr-core</include>
-                            <include>com.aliyun.odps:odps-sdk-core</include>
-                            <include>com.aliyun.odps:odps-sdk-commons</include>
-                            <include>com.aliyun.oss:aliyun-sdk-oss</include>
-                            <include>com.aliyun.mns:aliyun-sdk-mns</include>
-                            <include>org.aspectj:aspectjrt</include>
-                            <include>com.github.scopt:scopt_${scala.binary.version}</include>
-                            <include>org.jdom:jdom</include>
-                            <include>com.aliyun.openservices:ons-client</include>
-                            <include>com.aliyun.openservices:ons-api</include>
-                            <include>com.alibaba.rocketmq:rocketmq-client</include>
-                            <include>com.alibaba.rocketmq:rocketmq-common</include>
-                            <include>com.alibaba.rocketmq:rocketmq-remoting</include>
-                            <include>com.alibaba:fastjson</include>
-                            <include>com.google.guava:guava</include>
-                            <include>net.sf.json-lib:json-lib</include>
-                            <include>net.sf.ezmorph:ezmorph</include>
-                            <include>commons-validator:commons-validator</include>
-                            <include>mysql:mysql-connector-java</include>
-                            <include>org.apache.httpcomponents:httpcore</include>
-                            <include>org.apache.httpcomponents:httpclient</include>
-                            <include>org.apache.httpcomponents:httpcore-nio</include>
-                            <include>org.apache.httpcomponents:httpasyncclient</include>
-                        </includes>
-                    </artifactSet>
-                </configuration>
-                <executions>
-                    <execution>
-                        <phase>package</phase>
-                        <goals>
-                            <goal>shade</goal>
-                        </goals>
-                    </execution>
-                </executions>
-            </plugin>
-            <plugin>
-              <groupId>org.apache.maven.plugins</groupId>
-              <artifactId>maven-surefire-plugin</artifactId>
-            </plugin>
-            <plugin>
-              <groupId>org.scalatest</groupId>
-              <artifactId>scalatest-maven-plugin</artifactId>
-              <version>1.0</version>
-              <configuration>
-                <reportsDirectory>${project.build.directory}/surefire-reports</reportsDirectory>
-                <junitxml>.</junitxml>
-                <filereports>WDF TestSuite.txt</filereports>
-              </configuration>
-              <executions>
-                <execution>
-                  <id>test</id>
-                  <goals>
-                    <goal>test</goal>
-                  </goals>
-                </execution>
-              </executions>
-            </plugin>
-            <plugin>
-                <groupId>org.codehaus.mojo</groupId>
-                <artifactId>build-helper-maven-plugin</artifactId>
-            </plugin>
-            <plugin>
-                <groupId>org.apache.maven.plugins</groupId>
-                <artifactId>maven-source-plugin</artifactId>
-            </plugin>
-            <plugin>
-                <groupId>org.apache.maven.plugins</groupId>
-                <artifactId>maven-javadoc-plugin</artifactId>
-            </plugin>
-            <plugin>
-                <groupId>org.apache.maven.plugins</groupId>
-                <artifactId>maven-gpg-plugin</artifactId>
-            </plugin>
-        </plugins>
-    </build>
-</project>
+<?xml version="1.0" encoding="UTF-8"?>
+<project xmlns="http://maven.apache.org/POM/4.0.0"
+         xmlns:xsi="http://www.w3.org/2001/XMLSchema-instance"
+         xsi:schemaLocation="http://maven.apache.org/POM/4.0.0 http://maven.apache.org/xsd/maven-4.0.0.xsd">
+    <parent>
+        <groupId>com.aliyun.emr</groupId>
+        <artifactId>emr_2.10</artifactId>
+        <version>1.3.0-SNAPSHOT</version>
+        <relativePath>../pom.xml</relativePath>
+    </parent>
+    <modelVersion>4.0.0</modelVersion>
+
+    <artifactId>emr-sdk_2.10</artifactId>
+    <packaging>jar</packaging>
+    <name>Aliyun Spark SDK</name>
+
+    <dependencies>
+        <dependency>
+            <groupId>org.apache.spark</groupId>
+            <artifactId>spark-core_${scala.binary.version}</artifactId>
+            <scope>provided</scope>
+        </dependency>
+
+        <dependency>
+            <groupId>org.apache.spark</groupId>
+            <artifactId>spark-sql_${scala.binary.version}</artifactId>
+            <scope>provided</scope>
+        </dependency>
+
+        <dependency>
+            <groupId>org.apache.spark</groupId>
+            <artifactId>spark-streaming_${scala.binary.version}</artifactId>
+            <scope>provided</scope>
+        </dependency>
+
+        <dependency>
+            <groupId>com.aliyun.emr</groupId>
+            <artifactId>emr-core</artifactId>
+            <version>${project.version}</version>
+        </dependency>
+
+        <dependency>
+            <groupId>com.aliyun.oss</groupId>
+            <artifactId>aliyun-sdk-oss</artifactId>
+        </dependency>
+
+        <dependency>
+            <groupId>com.aliyun.odps</groupId>
+            <artifactId>odps-sdk-core</artifactId>
+            <exclusions>
+                <exclusion>
+                    <groupId>com.aliyun.odps</groupId>
+                    <artifactId>odps-sdk-core</artifactId>
+                </exclusion>
+                <exclusion>
+                    <groupId>org.codehaus.jackson</groupId>
+                    <artifactId>jackson-mapper-asl</artifactId>
+                </exclusion>
+                <exclusion>
+                    <groupId>org.codehaus.jackson</groupId>
+                    <artifactId>jackson-core-asl</artifactId>
+                </exclusion>
+            </exclusions>
+        </dependency>
+
+        <dependency>
+            <groupId>org.scalatest</groupId>
+            <artifactId>scalatest_${scala.binary.version}</artifactId>
+            <scope>test</scope>
+        </dependency>
+
+        <!-- Explicit listing of transitive deps that are shaded. Otherwise, odd compiler crashes. -->
+        <dependency>
+            <groupId>org.eclipse.jetty</groupId>
+            <artifactId>jetty-server</artifactId>
+            <scope>provided</scope>
+        </dependency>
+        <dependency>
+            <groupId>org.eclipse.jetty</groupId>
+            <artifactId>jetty-plus</artifactId>
+            <scope>provided</scope>
+        </dependency>
+        <dependency>
+            <groupId>org.eclipse.jetty</groupId>
+            <artifactId>jetty-util</artifactId>
+            <scope>provided</scope>
+        </dependency>
+        <dependency>
+            <groupId>org.eclipse.jetty</groupId>
+            <artifactId>jetty-http</artifactId>
+            <scope>provided</scope>
+        </dependency>
+        <dependency>
+            <groupId>org.eclipse.jetty</groupId>
+            <artifactId>jetty-servlet</artifactId>
+            <scope>provided</scope>
+        </dependency>
+        <dependency>
+            <groupId>junit</groupId>
+            <artifactId>junit</artifactId>
+            <scope>test</scope>
+        </dependency>
+        <!-- End of shaded deps. -->
+
+        <dependency>
+            <groupId>com.aliyun.openservices</groupId>
+            <artifactId>ons-client</artifactId>
+        </dependency>
+
+        <dependency>
+            <groupId>com.aliyun.openservices</groupId>
+            <artifactId>ons-api</artifactId>
+        </dependency>
+
+        <dependency>
+            <groupId>com.aliyun.openservices</groupId>
+            <artifactId>loghub-client-lib</artifactId>
+        </dependency>
+
+        <dependency>
+            <groupId>com.aliyun.mns</groupId>
+            <artifactId>aliyun-sdk-mns</artifactId>
+        </dependency>
+
+        <dependency>
+            <groupId>org.mockito</groupId>
+            <artifactId>mockito-core</artifactId>
+            <scope>test</scope>
+        </dependency>
+
+        <dependency>
+            <groupId>com.google.guava</groupId>
+            <artifactId>guava</artifactId>
+        </dependency>
+
+        <dependency>
+            <groupId>com.alibaba</groupId>
+            <artifactId>fastjson</artifactId>
+        </dependency>
+
+        <dependency>
+          <groupId>com.aliyun.openservices</groupId>
+          <artifactId>tablestore</artifactId>
+        </dependency>
+
+        <dependency>
+          <groupId>org.apache.hive</groupId>
+          <artifactId>hive-serde</artifactId>
+        </dependency>
+
+        <dependency>
+          <groupId>org.apache.hive</groupId>
+          <artifactId>hive-exec</artifactId>
+        </dependency>
+
+        <dependency>
+          <groupId>org.apache.hadoop</groupId>
+          <artifactId>hadoop-mapreduce-client-core</artifactId>
+        </dependency>
+
+        <dependency>
+          <groupId>org.apache.hadoop</groupId>
+          <artifactId>hadoop-common</artifactId>
+        </dependency>
+
+        <dependency>
+          <groupId>org.apache.hadoop</groupId>
+          <artifactId>hadoop-annotations</artifactId>
+        </dependency>
+
+        <dependency>
+          <groupId>org.apache.hadoop</groupId>
+          <artifactId>hadoop-auth</artifactId>
+        </dependency>
+    </dependencies>
+
+    <build>
+        <outputDirectory>target/classes</outputDirectory>
+        <testOutputDirectory>target/test-classes</testOutputDirectory>
+        <plugins>
+            <plugin>
+                <artifactId>maven-compiler-plugin</artifactId>
+            </plugin>
+            <plugin>
+                <groupId>net.alchim31.maven</groupId>
+                <artifactId>scala-maven-plugin</artifactId>
+            </plugin>
+            <plugin>
+                <groupId>org.apache.maven.plugins</groupId>
+                <artifactId>maven-shade-plugin</artifactId>
+                <configuration>
+                    <shadedArtifactAttached>false</shadedArtifactAttached>
+                    <outputFile>${project.build.directory}/shaded/emr-sdk_${scala.binary.version}-${project.version}.jar</outputFile>
+                    <artifactSet>
+                        <includes>
+                            <include>com.aliyun.emr:emr-core</include>
+                            <include>com.aliyun.odps:odps-sdk-core</include>
+                            <include>com.aliyun.odps:odps-sdk-commons</include>
+                            <include>com.aliyun.oss:aliyun-sdk-oss</include>
+                            <include>com.aliyun.mns:aliyun-sdk-mns</include>
+                            <include>org.aspectj:aspectjrt</include>
+                            <include>com.github.scopt:scopt_${scala.binary.version}</include>
+                            <include>org.jdom:jdom</include>
+                            <include>com.aliyun.openservices:ons-client</include>
+                            <include>com.aliyun.openservices:ons-api</include>
+                            <include>com.alibaba.rocketmq:rocketmq-client</include>
+                            <include>com.alibaba.rocketmq:rocketmq-common</include>
+                            <include>com.alibaba.rocketmq:rocketmq-remoting</include>
+                            <include>com.alibaba:fastjson</include>
+                            <include>com.google.guava:guava</include>
+                            <include>net.sf.json-lib:json-lib</include>
+                            <include>net.sf.ezmorph:ezmorph</include>
+                            <include>commons-validator:commons-validator</include>
+                            <include>mysql:mysql-connector-java</include>
+                            <include>org.apache.httpcomponents:httpcore</include>
+                            <include>org.apache.httpcomponents:httpclient</include>
+                            <include>org.apache.httpcomponents:httpcore-nio</include>
+                            <include>org.apache.httpcomponents:httpasyncclient</include>
+                        </includes>
+                    </artifactSet>
+                </configuration>
+                <executions>
+                    <execution>
+                        <phase>package</phase>
+                        <goals>
+                            <goal>shade</goal>
+                        </goals>
+                    </execution>
+                </executions>
+            </plugin>
+            <plugin>
+              <groupId>org.apache.maven.plugins</groupId>
+              <artifactId>maven-surefire-plugin</artifactId>
+            </plugin>
+            <plugin>
+              <groupId>org.scalatest</groupId>
+              <artifactId>scalatest-maven-plugin</artifactId>
+              <version>1.0</version>
+              <configuration>
+                <reportsDirectory>${project.build.directory}/surefire-reports</reportsDirectory>
+                <junitxml>.</junitxml>
+                <filereports>WDF TestSuite.txt</filereports>
+              </configuration>
+              <executions>
+                <execution>
+                  <id>test</id>
+                  <goals>
+                    <goal>test</goal>
+                  </goals>
+                </execution>
+              </executions>
+            </plugin>
+            <plugin>
+                <groupId>org.codehaus.mojo</groupId>
+                <artifactId>build-helper-maven-plugin</artifactId>
+            </plugin>
+            <plugin>
+                <groupId>org.apache.maven.plugins</groupId>
+                <artifactId>maven-source-plugin</artifactId>
+            </plugin>
+            <plugin>
+                <groupId>org.apache.maven.plugins</groupId>
+                <artifactId>maven-javadoc-plugin</artifactId>
+            </plugin>
+            <plugin>
+                <groupId>org.apache.maven.plugins</groupId>
+                <artifactId>maven-gpg-plugin</artifactId>
+            </plugin>
+        </plugins>
+    </build>
+</project>