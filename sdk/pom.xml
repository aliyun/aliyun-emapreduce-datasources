--- conflicted
+++ resolved
@@ -4,13 +4,8 @@
          xsi:schemaLocation="http://maven.apache.org/POM/4.0.0 http://maven.apache.org/xsd/maven-4.0.0.xsd">
     <parent>
         <groupId>com.aliyun.emr</groupId>
-<<<<<<< HEAD
-        <artifactId>emr_2.10</artifactId>
+        <artifactId>emr_${scala.binary.version}</artifactId>
         <version>1.1.3</version>
-=======
-        <artifactId>emr_${scala.binary.version}</artifactId>
-        <version>1.1.3-SNAPSHOT</version>
->>>>>>> c26fa5b3
         <relativePath>../pom.xml</relativePath>
     </parent>
     <modelVersion>4.0.0</modelVersion>
@@ -162,7 +157,6 @@
                             <include>com.aliyun.odps:odps-sdk-core</include>
                             <include>com.aliyun.odps:odps-sdk-commons</include>
                             <include>com.aliyun.oss:aliyun-sdk-oss</include>
-                            <include>com.aliyun.mns:aliyun-sdk-mns</include>
                             <include>org.aspectj:aspectjrt</include>
                             <include>com.github.scopt:scopt_${scala.binary.version}</include>
                             <include>org.jdom:jdom</include>
@@ -177,10 +171,6 @@
                             <include>net.sf.ezmorph:ezmorph</include>
                             <include>commons-validator:commons-validator</include>
                             <include>mysql:mysql-connector-java</include>
-                            <include>org.apache.httpcomponents:httpcore</include>
-                            <include>org.apache.httpcomponents:httpclient</include>
-                            <include>org.apache.httpcomponents:httpcore-nio</include>
-                            <include>org.apache.httpcomponents:httpasyncclient</include>
                         </includes>
                     </artifactSet>
                 </configuration>
