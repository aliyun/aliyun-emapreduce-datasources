--- conflicted
+++ resolved
@@ -230,11 +230,8 @@
                             <include>com.aliyun.emr:emr-hbase_${scala.binary.version}</include>
                             <include>com.aliyun.emr:emr-kudu_${scala.binary.version}</include>
                             <include>com.aliyun.emr:emr-jdbc_${scala.binary.version}</include>
-<<<<<<< HEAD
                             <include>com.aliyun.emr:emr-redis_${scala.binary.version}</include>
-=======
                             <include>com.aliyun.emr:emr-common_${scala.binary.version}</include>
->>>>>>> 74bb0f1d
                             <include>com.aliyun.datahub:aliyun-sdk-datahub</include>
                             <include>com.aliyun.odps:odps-sdk-core</include>
                             <include>com.aliyun.odps:odps-sdk-commons</include>
@@ -279,14 +276,11 @@
                             <include>com.squareup.okhttp3:*</include>
                             <include>com.squareup.okio:*</include>
                             <include>org.apache.kafka:kafka-clients</include>
-<<<<<<< HEAD
                             <include>org.apache.kudu:kudu-spark2_2.11</include>
                             <include>com.redislabs:spark-redis</include>
                             <include>redis.clients:jedis</include>
-=======
                             <include>org.apache.zookeeper:zookeeper</include>
                             <inclde>org.apache.curator:*</inclde>
->>>>>>> 74bb0f1d
                         </includes>
                     </artifactSet>
                     <relocations>
@@ -343,4 +337,4 @@
             </plugin>
         </plugins>
     </build>
-</project>
+</project>